--- conflicted
+++ resolved
@@ -101,18 +101,7 @@
 
     fw_logps, total_logp = cc_fw(b, action_logps, stop_logps, start_logps, lengths, masks)  # (max_T+1, B, b, c, e), (B, )
     bw_logps, total_logp2 = cc_bw(b, action_logps, stop_logps, start_logps, lengths, masks)  # (B, max_T+1, b, e), (B, )
-<<<<<<< HEAD
-
-    dist = sum(abs(total_logp - total_logp2))
-    if dist > 1E-4:
-        print(f'warning: fw and bw disagree by {dist}')
-        # need to unflip stop lps lol
-        if STOP_IX == 0:
-            stop_logps = stop_logps.flip(dims=(3, ))
-        total_logp3 = hmm_fw_ub(action_logps, stop_logps, start_logps)
-        print(f"fw: {total_logp}, bw: {total_logp2}, hmm_fw: {total_logp3}")
-        print(f"a: {total_logp3 - total_logp}, b: {total_logp3 - total_logp}, hmm_fw: {total_logp3}")
-=======
+
     dist = torch.abs(total_logp - total_logp2)
     threshold = 1E-4
     if max(dist) > threshold:
@@ -125,7 +114,6 @@
             print(f"fw: {total_logp[i]}, bw: {total_logp2[i]}, hmm_fw: {total_logp3[i]}")
             print(f"a: {total_logp3[i] - total_logp[i]}, b: {total_logp3[i] - total_logp[i]}, hmm_fw: {total_logp3[i]}")
 
->>>>>>> 08932d64
     total_logp_sum = sum(total_logp)
     assert torch.allclose(total_logp, total_logp2), f'fw: {total_logp}, bw: {total_logp2}'
 
