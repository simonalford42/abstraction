import queue
import copy

from typing import Any, Optional, List, Tuple, Dict, Set
import gym
import argparse
import numpy as np
import pycolab
import matplotlib
import matplotlib.pyplot as plt
# import torch
# from torch.nn import functional as F
from .utils import assert_equal#, assert_shape
from pycolab.examples.research.box_world import box_world as bw
from einops import rearrange
import random

POS = Tuple[int, int]

# colors for keys
COLORS = '*abcdefghijklmnopqrst'[:bw.NUM_COLORS + 1]
# all colors
ASCII = '# .' + COLORS

# note: since we added the random color goal, this is not always the actual goal color.
GOAL_COLOR = '*'
# note: to change number of colors, look at the pycolab boxworld file!

NUM_COLORS = len(COLORS)  # if all colors used, should be 21
assert_equal(NUM_COLORS, bw.NUM_COLORS + 1)  # this is because we count the goal color as a color, while pycolab boxworld does not)
# colors like 'abcdefghijklmnopqrst*' and also the player, background, and border
NUM_ASCII = len(ASCII)
# NUM_ASCII = 64
# assert_equal(NUM_ASCII, 24)


<<<<<<< HEAD
DEFAULT_GRID_SIZE = (14, 14)
import cv2
=======
GRID_SIZE = (14, 14)

>>>>>>> 6637eb93
# gym.Env import isn't working
# class GymWrapper(gym.Env):
class GymWrapper:
    """
    Wrapper for BoxWorldEnv that more closely follows gym.Env API to enable using with DreamerV2.
    see dreamerv2/envs.py GymWrapper to see what it's expecting.
    """
    def __init__(self, env):
        self.env = env

    @property
    def action_space(self):
        return gym.spaces.Discrete(4)

    @property
    def observation_space(self):
        w = self.env.obs_width
        return gym.spaces.Box(low=0, high=255, shape=(64, 64, 3))

    def step(self, action):
        obs, reward, done, info = self.env.step(action)
        # obs is a np array of characters.
        obs = self.process_obs(obs)
        return obs, reward, done, info

    def process_obs(self, obs):
        obs = to_color_obs(obs).astype(np.uint8)
        resized_obs = cv2.resize(obs, (64, 64), interpolation=cv2.INTER_NEAREST)
        # assert_shape(obs, (self.env.obs_width, self.env.obs_width, 3))
        return resized_obs.astype(np.uint8)

    def reset(self):
        obs = self.env.reset()
        obs = self.process_obs(obs)
        return obs


# gym.env isn't working
# class BoxWorldEnv(gym.Env):
class BoxWorldEnv:
    """
    OpenAI gym interface for the BoxWorld env implemented by DeepMind as part of their pycolab game engine.
    """

    def __init__(
        self,
        grid_size=12,  # note grid shape is really (grid_size+2, grid_size+2) bc of border
        solution_length: tuple = (1, 2, 3, 4),
        num_forward=(0, 1, 2, 3, 4),
        num_backward=(0,),
        branch_length=1,
        max_num_steps=120,
        random_goal=None,
        seed=0,
    ):
        self.grid_size = grid_size
        # extra 2 because of border
        self.obs_width = grid_size + 2

        self.solution_length = solution_length
        if max(solution_length) + 1 >= bw.NUM_COLORS:
            print(f'WARNING: current # colors limits solution length to be at most {bw.NUM_COLORS - 2}')
            self.solution_length = tuple([x for x in solution_length if x < bw.NUM_COLORS - 1])
        self.num_forward = num_forward
        self.num_backward = num_backward
        self.branch_length = branch_length
        self.max_num_steps = max_num_steps
        self.seed = seed
        self.random_state = np.random.RandomState(seed)
        self.random_goal = random_goal

        self.obs = self.reset()

    def reset(self):
        self.game = bw.make_game(
            grid_size=self.grid_size,
            solution_length=self.solution_length,
            num_forward=self.num_forward,
            num_backward=self.num_backward,
            branch_length=self.branch_length,
            max_num_steps=self.max_num_steps,
            random_state=self.random_state,
        )
        # from line 267 of human_ui.py
        obs, reward, _ = self.game.its_showtime()
        assert reward is None
        obs = self.process_obs(obs)
        if self.random_goal:
            self.new_goal_color = self.get_random_goal_color(obs)
            self.update_goal_color(obs)
        else:
            self.new_goal_color = None

        self.done = False
        self.solved = False

        return obs

    def get_random_goal_color(self, obs0):
        # locked colors are uppercase, so do some preprocessing
        colors_present = ''.join([c for row in obs0 for c in row]).lower()
        color_options = [c for c in COLORS if c not in colors_present]

        new_goal_color = random.choice(color_options)
        # new_goal_color = color_options[0]
        return new_goal_color

    def copy(self):
        return copy.deepcopy(self)

    def process_obs(self, obs, new_goal_color=None) -> np.ndarray:
        obs = np.array([list(row.tobytes().decode('ascii')) for row in obs.board])
        self.obs = obs
        if new_goal_color is not None:
            self.update_goal_color(obs)
        else:
            obs[0, -1] = GOAL_COLOR

        return obs

    def update_goal_color(self, state):
        ''' In place. '''
        # swap to new goal color
        state[state == GOAL_COLOR] = self.new_goal_color
        # mark the goal color on top right border square.
        state[0,-1] = self.new_goal_color

    def step(self, action: int) -> Tuple[Any, float, bool, dict]:
        """
        Applies action to the box world environment.

        Returns:
            observation (object): agent's observation of the current environment, a numpy array of string characters.
            reward (float) : amount of reward returned after previous action
            done (bool): whether the episode has ended, in which case further step() calls will return undefined results
            info (dict): contains auxiliary diagnostic information (helpful for debugging, and sometimes learning)
        """
        if action not in [-1, 0, 1, 2, 3]:
            raise ValueError(f'Invalid action provided: {action}')

        obs, reward, _ = self.game.play(action)
        obs = self.process_obs(obs, new_goal_color=self.new_goal_color)
        self.obs = obs
        done = self.game.game_over
        self.done = done
        self.solved = reward == bw.REWARD_GOAL
        return obs, reward, done, dict()


# def obs_to_tensor(obs) -> torch.Tensor:
#     obs = torch.tensor([[ascii_to_int(a) for a in row]
#                        for row in obs])
#     obs = F.one_hot(obs, num_classes=NUM_ASCII).to(torch.float)
#     assert_equal(obs.shape[-1], NUM_ASCII)
#     obs = rearrange(obs, 'h w c -> c h w')
#     return obs


def tensor_to_obs(obs):
    obs = rearrange(obs, 'c h w -> h w c')
    obs = torch.argmax(obs, dim=-1)
    obs = np.array([[int_to_ascii(i) for i in row]
                     for row in obs])
    return obs


def hex_to_rgb(hex: str) -> Tuple[int]:
    # https://stackoverflow.com/a/29643643/4383594
    hex = hex.lstrip('#')
    return tuple(int(hex[i:i+2], 16) for i in (0, 2, 4))


def color_name_to_rgb(name: str) -> Tuple[int]:
    # https://matplotlib.org/stable/gallery/color/named_colors.html
    hex = matplotlib.colors.CSS4_COLORS[name]
    return hex_to_rgb(hex)


def ascii_to_color(ascii: str):
    ascii = ascii.lower()
    if (ascii not in {bw.BORDER, bw.BACKGROUND, bw.GEM, bw.PLAYER}
            and ascii not in ASCII):
        raise ValueError('invalid ascii provided: ' + ascii)
    if ascii == bw.BORDER:
        return color_name_to_rgb('black')
    elif ascii == bw.BACKGROUND:
        return color_name_to_rgb('lightgray')
    elif ascii == bw.GEM:
        return color_name_to_rgb('white')
    elif ascii == bw.PLAYER:
        return color_name_to_rgb('dimgrey')
    else:
        i = COLORS.index(ascii)
        colors = ['blue', 'red', 'orange', 'green', 'cyan', 'purple', 'yellow', 'pink',
                  'brown', 'maroon', 'gold', 'olive', 'limegreen', 'dodgerblue', 'indigo', 'violet',
                  'orangered', 'greenyellow', 'darkgreen', 'darkblue', 'magenta'][:len(COLORS)]
        return color_name_to_rgb(colors[i])


def ascii_to_int(ascii: str):
    # lower and uppercase render the same, just like the colors
    if ascii.lower() not in ASCII:
        print(f"ascii: {ascii} not found in {ASCII=}")
    return ASCII.index(ascii.lower())


def int_to_ascii(ix: int) -> str:
    return ASCII[ix]


def to_color_obs(obs):
    return np.array([[ascii_to_color(a) for a in row] for row in obs])


def print_obs(obs):
    for row in obs:
        print(''.join(row))


def obs_figure(obs):
    color_array = to_color_obs(obs)
    fig = plt.figure(0)
    plt.clf()
    plt.imshow(color_array / 255)
    return fig


def render_obs(obs, title=None, pause=0.0001):
    """
    Pause tells how long to wait between frames.
    """
    color_array = to_color_obs(obs)

    fig = plt.figure(0)
    plt.clf()
    plt.imshow(color_array / 255)
    if title:
        plt.title(title)
    plt.xticks([])
    plt.yticks([])
    fig.canvas.draw()
    plt.pause(pause)


def run_deepmind_ui(**args):
    if args['seed'] is not None:
        raise RuntimeError("Deepmind ui doesn't work with nondefault seed")

    del args['seed']

    game = bw.make_game(**args)

    ui = pycolab.human_ui.CursesUi(
        keys_to_actions={
            'w': bw.ACTION_NORTH,
            's': bw.ACTION_SOUTH,
            'a': bw.ACTION_WEST,
            'd': bw.ACTION_EAST,
            -1: bw.ACTION_DELAY,
        },
        delay=50,
        colour_fg=bw.OBJECT_COLORS)
    ui.play(game)


def play_game(env):
    obs = env.reset()
    done = False
    print(NUM_COLORS)
    print('Enter wasd to move, q to quit')
    while not done:
        render_obs(obs)
        print_obs(obs)
        key = input()
        if key.lower() == 'q':
            return False

        if len(key) != 1 or key not in 'wasd':
            continue

        if key == 'w':
            action = bw.ACTION_NORTH
        elif key == 'a':
            action = bw.ACTION_WEST
        elif key == 's':
            action = bw.ACTION_SOUTH
        else:
            action = bw.ACTION_EAST

        obs, rew, done, info = env.step(action)

    # render_obs(obs, pause=5)


def get_dominoes(obs) -> Dict[str, POS]:
    """
     {'aT': (3, 3), etc.}
        The location value is where the agent wants to go.
        So it's the right side of the domino.
    """
    dominoes = {}
    for y in range(len(obs)):
        for x in range(len(obs[y])):
            # top left is held key, not a domino!
            # top right is goal, not a domino!
            if (y, x) == (0, 0) or (y, x) == (0, 13):
                continue

            s = obs[y, x]
            if s == bw.BACKGROUND or s == bw.BORDER:
                continue
            if s == bw.PLAYER:
                dominoes[s] = (y, x)

            left_of = obs[y, x - 1]
            right_of = obs[y, x + 1]

            if s == bw.GEM:
                # goal is always on left.
                if right_of not in {bw.PLAYER, bw.BACKGROUND}:
                    dominoes[s + right_of] = (y, x + 1)
                else:
                    # goal is already unlocked
                    # agent should be right next to it, but maybe he walked away stupidly
                    dominoes[s] = (y, x)
            elif (left_of in {bw.PLAYER, bw.BACKGROUND, bw.BORDER}
                    and right_of in {bw.PLAYER, bw.BACKGROUND, bw.BORDER}):
                # lone key!
                dominoes[s] = (y, x)
            elif s.islower() and (right_of.isupper() or right_of.islower()):
                dominoes[s + right_of] = (y, x + 1)

    return dominoes


def get_goal_domino(dominoes: Set[str], goal_color) -> str:
    for d in dominoes:
        if d[0] == goal_color:
            return d

    raise ValueError('No goal domino in set provided')


def get_held_key(obs) -> Optional[str]:
    return obs[0, 0] if obs[0, 0] != bw.BORDER else None


def get_tree(domino_pos_map: Dict[str, POS],
             held_key: Optional[str]) -> Tuple[Set[str], Dict[str, Dict[str, int]]]:
    """
    returns nodes, adj_matrix where nodes are one or two character ascii strings
    for the dominoes.
    """
    nodes = set(domino_pos_map.keys())

    currently_accessible_nodes = {n: 1 for n in nodes if n != bw.PLAYER
                                  and (len(n) == 1 or held_key == n[1].lower())}

    adj_matrix = {bw.PLAYER: currently_accessible_nodes}
    for n in nodes:
        if n == bw.PLAYER:
            continue
        key = n[0]  # works for domino or lone key, even for the GEM
        adj_matrix[n] = {n2: 1 for n2 in nodes
                               if len(n2) == 2 and n2[1].lower() == key}

    return nodes, adj_matrix


def is_valid_solution_path(path: List[str], dominoes: Set[str], held_key: str, goal: str) -> bool:
    if path[0] != bw.PLAYER:
        return False
    if any([p not in dominoes for p in path]):
        return False
    if len(path[1]) == 2 and path[1][1].lower() != held_key:
        return False
    for i in range(2, len(path)-1):
        if path[i][0] != path[i+1][1].lower():
            return False
    if path[-1][0] != goal:
        return False
    return True


class NoPathError(Exception):
    pass


def dijkstra(nodes: set, adj_matrix: Dict[Any, Dict[Any, int]], start, goal) -> List:
    """
    nodes: set of items
    adj_matrix: map from item to map of adjacent_node: weight_to_node pairs (may be directed graph)
    start: a node
    goal: a node

    returns a list of nodes to the solution.
    """
    distances = {n: float('inf') for n in nodes}
    predecessors = {n: None for n in nodes}
    distances[start] = 0

    unvisited_queue = queue.PriorityQueue()
    visited = set()

    for n in nodes:
        unvisited_queue.put((distances[n], n))

    def get_min_unvisited():
        return unvisited_queue.get()

    def get_path_to(node):
        path = [node]
        while path[-1] != start:
            if node is None:
                raise NoPathError
            node = predecessors[node]
            path.append(node)
        return path[::-1]

    goal_visited = False
    while not goal_visited:
        while True:
            current_dist, current = get_min_unvisited()
            if current not in visited:
                break

        for neighbor, weight_from_current_to_neighbor in adj_matrix[current].items():
            neighbor_dist = distances[neighbor]
            alt_neighbor_dist = current_dist + weight_from_current_to_neighbor
            if alt_neighbor_dist < neighbor_dist:
                distances[neighbor] = alt_neighbor_dist
                predecessors[neighbor] = current
                unvisited_queue.put((alt_neighbor_dist, neighbor))

        goal_visited = current == goal
        visited.add(current)

    return get_path_to(goal)


def make_move_graph(obs, goal_pos) -> Tuple[Set[POS], Dict[POS, Dict[POS, int]]]:
    # nodes that can be walked through:
    # - "self"
    # - background
    # - target key
    nodes = {(y, x) for y in range(len(obs))
                    for x in range(len(obs[y]))
                    if (obs[y, x] in [bw.BACKGROUND, bw.PLAYER]
                        or (y, x) == goal_pos)}
    adj_matrix = {(y, x): {n2: 1 for n2 in [(y+1, x), (y-1, x), (y, x-1), (y, x+1)]
                           if n2 in nodes}
                  for (y, x) in nodes}

    return nodes, adj_matrix


def player_pos(obs) -> Tuple[int, int]:
    return tuple(np.argwhere(obs == bw.PLAYER)[0])


def shortest_path(obs, goal_pos: POS) -> List[POS]:
    start_pos = player_pos(obs)
    assert obs[start_pos] == bw.PLAYER

    nodes, adj_matrix = make_move_graph(obs, goal_pos)
    return dijkstra(nodes, adj_matrix, start_pos, goal_pos)


def path_to_moves(path: List[POS]) -> List[int]:
    """
    path is a sequence of (y, x) positions.
    converts to a sequence of up/down/left/right actions.
    """
    def tuple_diff(a, b):
        return a[0] - b[0], a[1] - b[1]

    diffs = [tuple_diff(a, b) for a, b in zip(path[1:], path[:-1])]

    dir_to_action_map = {d: a for (a, d) in bw.ACTION_MAP.items()}
    return [dir_to_action_map[d] for d in diffs]


def get_goal_color(obs: np.ndarray) -> str:
    return '*' if obs[0, 13] == bw.BORDER else obs[0, 13]


def generate_abstract_traj(env: BoxWorldEnv) -> Tuple[List, List]:
    obs = env.reset()
    # render_obs(obs, pause=1)

    domino_pos_map = get_dominoes(obs)
    held_key = get_held_key(obs)

    goal_color = get_goal_color(obs)
    goal_domino = get_goal_domino(domino_pos_map.keys(), obs)
    nodes, adj_matrix = get_tree(domino_pos_map, held_key)
    path = dijkstra(nodes, adj_matrix, start=bw.PLAYER, goal=goal_domino)
    assert is_valid_solution_path(path, domino_pos_map.keys(), held_key, goal=goal_color)

    states = [obs]
    moves = []

    for i, domino in enumerate(path):
        subgoal_pos: POS = domino_pos_map[domino]
        options: List[POS] = shortest_path(obs, subgoal_pos)
        done = False

        for a in path_to_moves(options):
            obs, _, done, _ = env.step(a)
            # render_obs(obs, pause=0.01)
            # states.append(obs)
            # moves.append(a)

        if len(domino) > 1:
            # move left to pick up new key, or final gem
            obs, _, done, _ = env.step(bw.ACTION_WEST)
            # render_obs(obs, pause=1)
            # states.append(obs)
            # moves.append(bw.ACTION_WEST)

        if done:
            # add the goal key to the top left, to make program learning for
            # transition function consistent
            obs[0, 0] = bw.GEM

        if len(domino) > 1:
            states.append(obs)
            moves.append(domino)

    # for state in states:
        # render_obs(state)
    # print(moves)
    assert done, 'uh oh, our path solver didnt actually solve'
    return states, moves


# create new conda env with name bw
# conda create -n bw python=3.10
def generate_traj(env: BoxWorldEnv) -> Tuple[List, List]:
    obs = env.reset()
    # render_obs(obs, pause=1)

    domino_pos_map = get_dominoes(obs)
    held_key = get_held_key(obs)
    goal_color = get_goal_color(obs)
    goal_domino = get_goal_domino(domino_pos_map.keys(), goal_color)
    nodes, adj_matrix = get_tree(domino_pos_map, held_key)
    path = dijkstra(nodes, adj_matrix, start=bw.PLAYER, goal=goal_domino)
    assert is_valid_solution_path(path, domino_pos_map.keys(), held_key, goal=goal_color)

    states = [obs]
    moves = []

    for i, domino in enumerate(path):
        subgoal_pos: POS = domino_pos_map[domino]
        option: List[POS] = shortest_path(obs, subgoal_pos)

        for a in path_to_moves(option):
            obs, _, done, _ = env.step(a)
            # render_obs(obs, pause=0.01)
            states.append(obs)
            moves.append(a)
        if len(domino) > 1:
            # move left to pick up new key, or final gem
            obs, _, done, _ = env.step(bw.ACTION_WEST)
            states.append(obs)
            moves.append(bw.ACTION_WEST)

    assert done, 'uh oh, our path solver didnt actually solve'
    return states, moves


def generate_traj_with_options(env: BoxWorldEnv) -> Tuple[List, List, List]:
    '''
    Note the options list is repeated to be the same length as the states list.
    '''

    obs = env.reset()
    # render_obs(obs, pause=1)

    domino_pos_map = get_dominoes(obs)
    held_key = get_held_key(obs)
    goal_color = get_goal_color(obs)
    goal_domino = get_goal_domino(domino_pos_map.keys(), goal_color)
    nodes, adj_matrix = get_tree(domino_pos_map, held_key)
    path = dijkstra(nodes, adj_matrix, start=bw.PLAYER, goal=goal_domino)
    assert is_valid_solution_path(path, domino_pos_map.keys(), held_key, goal=goal_color)

    states = [obs]
    moves = []
    options: List[int] = []  # the color we're reaching, as an integer

    assert path[0] == '.'
    path = path[1:]  # we're already there..

    for i, domino in enumerate(path):
        target_domino = domino[0]
        option_number = COLORS.index(target_domino)

        subgoal_pos: POS = domino_pos_map[domino]
        option: List[POS] = shortest_path(obs, subgoal_pos)

        for a in path_to_moves(option):
            obs, _, done, _ = env.step(a)
            # render_obs(obs, pause=0.01)
            states.append(obs)
            moves.append(a)
            options.append(option_number)
        if len(domino) > 1:
            # move left to pick up new key, or final gem
            obs, _, done, _ = env.step(bw.ACTION_WEST)
            # render_obs(obs, pause=1)
            states.append(obs)
            moves.append(bw.ACTION_WEST)
            options.append(option_number)

    assert done, 'uh oh, our path solver didnt actually solve'
    states = states[:-1]
    assert len(states) == len(moves) == len(options)
    return states, moves, options


if __name__ == '__main__':
    parser = argparse.ArgumentParser(description='Play Box-World.')
    parser.add_argument(
        '--grid_size', type=int, default=12, help='height and width of the grid.')
    parser.add_argument(
        '--solution_length',
        nargs='+',
        type=int,
        default=(1, 2, 3, 4),
        help='number of boxes in the path to the goal.')
    parser.add_argument(
        '--num_forward',
        nargs='+',
        type=int,
        default=(0, 1, 2, 3, 4),
        help='possible values for num of forward distractors.')
    parser.add_argument(
        '--num_backward',
        nargs='+',
        type=int,
        default=(0,),
        help='possible values for num of backward distractors.')
    parser.add_argument(
        '--branch_length',
        type=int,
        default=1,
        help='length of forward distractor branches.')
    parser.add_argument(
        '--max_num_steps',
        type=int,
        default=120,
        help='number of steps before the episode is halted.')
    parser.add_argument(
        '--seed',
        type=int,
        default=None,
        help='random seed')
    FLAGS = parser.parse_args()
    # while True:
    #     run_deepmind_ui(**vars(FLAGS))

    env = BoxWorldEnv(**vars(FLAGS))
    while True:
        play_game(env)<|MERGE_RESOLUTION|>--- conflicted
+++ resolved
@@ -34,13 +34,8 @@
 # assert_equal(NUM_ASCII, 24)
 
 
-<<<<<<< HEAD
-DEFAULT_GRID_SIZE = (14, 14)
-import cv2
-=======
 GRID_SIZE = (14, 14)
 
->>>>>>> 6637eb93
 # gym.Env import isn't working
 # class GymWrapper(gym.Env):
 class GymWrapper:
