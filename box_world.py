import queue
import os
import random
import copy

from typing import Any, Optional, List, Tuple, Callable
import gym
import argparse
import numpy as np
import pycolab
import matplotlib
import matplotlib.pyplot as plt
import torch
import torch.nn.functional as F
from torch.utils.data import Dataset, DataLoader
from einops import rearrange
from utils import assert_equal, POS, DEVICE
from profiler import profile
from torch.distributions import Categorical
import torch.nn as nn
from pycolab.examples.research.box_world import box_world as bw


NUM_ASCII = len('# *.abcdefghijklmnopqrst')  # 24

STOP_IX = 0
CONTINUE_IX = 1 - STOP_IX
UNSOLVED_IX, SOLVED_IX = 0, 1

DEFAULT_GRID_SIZE = (14, 14)


class BoxWorldEnv(gym.Env):
    """
    OpenAI gym interface for the BoxWorld env implemented by DeepMind as part of their pycolab game engine.
    """

    def __init__(
        self,
        grid_size=12,  # note grid shape is really (grid_size+2, grid_size+2) bc of border
        solution_length=(1, 2, 3, 4),
        num_forward=(0, 1, 2, 3, 4),
        num_backward=(0,),
        branch_length=1,
        max_num_steps=120,
        seed: int = 0,
    ):
        self.grid_size = grid_size
        # extra 2 because of border
        self.shape = (grid_size + 2, grid_size + 2)
        self.solution_length = solution_length
        self.num_forward = num_forward
        self.num_backward = num_backward
        self.branch_length = branch_length
        self.max_num_steps = max_num_steps
        self.random_state = np.random.RandomState(seed)

        # self.action_space = spaces.Discrete(4)
        # self.observation_space = spaces.Box(low=0, high=100, shape=np.zeros(self.shape))

        self.obs = self.reset()

    def reset(self):
        self.game = bw.make_game(
            grid_size=self.grid_size,
            solution_length=self.solution_length,
            num_forward=self.num_forward,
            num_backward=self.num_backward,
            branch_length=self.branch_length,
            max_num_steps=self.max_num_steps,
            random_state=self.random_state,
        )
        # from line 267 of human_ui.py
        obs, reward, _ = self.game.its_showtime()
        assert reward is None
        obs = self.process_obs(obs)
        self.done = False
        self.solved = False
        return obs

    def copy(self):
        return copy.deepcopy(self)

    def process_obs(self, obs) -> np.ndarray:
        obs = np.array([list(row.tobytes().decode('ascii')) for row in obs.board])
        self.obs = obs
        return obs

    def step(self, action: int) -> Tuple[Any, float, bool, dict]:
        """
        Applies action to the box world environment.

        Returns:
            observation (object): agent's observation of the current environment, a numpy array of string characters.
            reward (float) : amount of reward returned after previous action
            done (bool): whether the episode has ended, in which case further step() calls will return undefined results
            info (dict): contains auxiliary diagnostic information (helpful for debugging, and sometimes learning)
        """
        if action not in [-1, 0, 1, 2, 3]:
            raise ValueError(f'Invalid action provided: {action}')

        obs, reward, _ = self.game.play(action)
        obs = self.process_obs(obs)
        self.obs = obs
        done = self.game.game_over
        self.done = done
        self.solved = reward == bw.REWARD_GOAL
        return obs, reward, done, dict()


def hex_to_rgb(hex: str) -> Tuple[int]:
    # https://stackoverflow.com/a/29643643/4383594
    hex = hex.lstrip('#')
    return tuple(int(hex[i:i+2], 16) for i in (0, 2, 4))


def color_name_to_rgb(name: str) -> Tuple[int]:
    # https://matplotlib.org/stable/gallery/color/named_colors.html
    hex = matplotlib.colors.CSS4_COLORS[name]
    return hex_to_rgb(hex)


def ascii_to_color(ascii: str):
    ascii = ascii.lower()
    if (ascii not in {bw.BORDER, bw.BACKGROUND, bw.GEM, bw.PLAYER}
            and ascii not in '# *.abcdefghijklmnopqrst'):
        raise ValueError('invalid ascii provided: ' + ascii)
    if ascii == bw.BORDER:
        return color_name_to_rgb('black')
    elif ascii == bw.BACKGROUND:
        return color_name_to_rgb('lightgray')
    elif ascii == bw.GEM:
        return color_name_to_rgb('white')
    elif ascii == bw.PLAYER:
        return color_name_to_rgb('dimgrey')
    else:
        s = 'abcdefghijklmnopqrst'
        i = s.index(ascii)
        colors = ['brown', 'maroon', 'red', 'orangered', 'orange',
                  'yellow', 'gold', 'olive', 'greenyellow', 'limegreen', 'green', 'darkgreen', 'cyan',
                  'dodgerblue', 'blue', 'darkblue', 'indigo', 'purple', 'magenta', 'violet']
        assert_equal(len(colors), len(s))
        return color_name_to_rgb(colors[i])


def ascii_to_int(ascii: str):
    # lower and uppercase render the same, just like the colors
    return '# *.abcdefghijklmnopqrst'.index(ascii.lower())


def to_color_obs(obs):
    return np.array([[ascii_to_color(a) for a in row] for row in obs])


def print_obs(obs):
    for row in obs:
        print(''.join(row))


def obs_figure(obs):
    color_array = to_color_obs(obs)
    fig = plt.figure(0)
    plt.clf()
    plt.imshow(color_array / 255)
    return fig


def render_obs(obs, title=None, pause=0.0001):
    """
    Pause tells how long to wait between frames.
    """
    color_array = to_color_obs(obs)

    fig = plt.figure(0)
    plt.clf()
    plt.imshow(color_array / 255)
    if title:
        plt.title(title)
    fig.canvas.draw()
    plt.pause(pause)


def run_deepmind_ui(**args):
    if args['seed'] is not None:
        raise RuntimeError("Deepmind ui doesn't work with nondefault seed")

    del args['seed']

    game = bw.make_game(**args)

    ui = pycolab.human_ui.CursesUi(
        keys_to_actions={
            'w': bw.ACTION_NORTH,
            's': bw.ACTION_SOUTH,
            'a': bw.ACTION_WEST,
            'd': bw.ACTION_EAST,
            -1: bw.ACTION_DELAY,
        },
        delay=50,
        colour_fg=bw.OBJECT_COLORS)
    ui.play(game)


def play_game(env):
    obs = env.reset()
    done = False
    print('Enter wasd to move, q to quit')
    while not done:
        render_obs(obs)
        key = input()
        if key.lower() == 'q':
            return False

        if len(key) != 1 or key not in 'wasd':
            continue

        if key == 'w':
            action = bw.ACTION_NORTH
        elif key == 'a':
            action = bw.ACTION_WEST
        elif key == 's':
            action = bw.ACTION_SOUTH
        else:
            action = bw.ACTION_EAST

        obs, rew, done, info = env.step(action)

    render_obs(obs, pause=5)


def get_dominoes(obs) -> dict[str, POS]:
    """
     {'aT': (3, 3), etc.}
        The location value is where the agent wants to go.
        So it's the right side of the domino.
    """

    dominoes = {}
    for y in range(len(obs)):
        for x in range(len(obs[y])):
            # top left is held key, not a domino!
            if (y, x) == (0, 0):
                continue

            s = obs[y, x]
            if s == bw.BACKGROUND or s == bw.BORDER:
                continue
            if s == bw.PLAYER:
                dominoes[s] = (y, x)

            left_of = obs[y, x - 1]
            right_of = obs[y, x + 1]

            if s == bw.GEM:
                # goal is always on left.
                if right_of not in {bw.PLAYER, bw.BACKGROUND}:
                    dominoes[s + right_of] = (y, x + 1)
                else:
                    # goal is already unlocked
                    # agent should be right next to it, but maybe he walked away stupidly
                    dominoes[s] = (y, x)
            elif (left_of in {bw.PLAYER, bw.BACKGROUND, bw.BORDER}
                    and right_of in {bw.PLAYER, bw.BACKGROUND, bw.BORDER}):
                # lone key!
                dominoes[s] = (y, x)
            elif s.islower() and right_of.isupper():
                dominoes[s + right_of] = (y, x + 1)

    return dominoes


def get_goal_domino(dominoes: set[str]) -> str:
    for d in dominoes:
        if d[0] == '*':
            return d

    raise ValueError('No goal domino in set provided')


def get_held_key(obs) -> Optional[str]:
    return obs[0, 0] if obs[0, 0] != bw.BORDER else None


def get_tree(domino_pos_map: dict[str, POS],
             held_key: Optional[str]) -> Tuple[set[str], dict[str, dict[str, int]]]:
    """
    returns nodes, adj_matrix where nodes are one or two character ascii strings
    for the dominoes.
    """
    nodes = set(domino_pos_map.keys())

    currently_accessible_nodes = {n: 1 for n in nodes if n != bw.PLAYER
                                  and (len(n) == 1 or held_key == n[1].lower())}

    adj_matrix = {bw.PLAYER: currently_accessible_nodes}
    for n in nodes:
        if n == bw.PLAYER:
            continue
        key = n[0]  # works for domino or lone key, even for the GEM
        adj_matrix[n] = {n2: 1 for n2 in nodes
                               if len(n2) == 2 and n2[1].lower() == key}

    return nodes, adj_matrix


def is_valid_solution_path(path: List[str], dominoes: set[str], held_key: str) -> bool:
    if path[0] != bw.PLAYER:
        return False
    if any([p not in dominoes for p in path]):
        return False
    if len(path[1]) == 2 and path[1][1].lower() != held_key:
        return False
    for i in range(2, len(path)-1):
        if path[i][0] != path[i+1][1].lower():
            return False
    if path[-1][0] != bw.GEM:
        return False
    return True


class NoPathError(Exception):
    pass


def dijkstra(nodes: set, adj_matrix: dict[Any, dict[Any, int]], start, goal) -> List:
    """
    nodes: set of items
    adj_matrix: map from item to map of adjacent_node: weight_to_node pairs (may be directed graph)
    start: a node
    goal: a node

    returns a list of nodes to the solution.
    """
    distances = {n: float('inf') for n in nodes}
    predecessors = {n: None for n in nodes}
    distances[start] = 0

    unvisited_queue = queue.PriorityQueue()
    visited = set()

    for n in nodes:
        unvisited_queue.put((distances[n], n))

    def get_min_unvisited():
        return unvisited_queue.get()

    def get_path_to(node):
        path = [node]
        while path[-1] != start:
            if node is None:
                raise NoPathError
            node = predecessors[node]
            path.append(node)
        return path[::-1]

    goal_visited = False
    while not goal_visited:
        while True:
            current_dist, current = get_min_unvisited()
            if current not in visited:
                break

        for neighbor, weight_from_current_to_neighbor in adj_matrix[current].items():
            neighbor_dist = distances[neighbor]
            alt_neighbor_dist = current_dist + weight_from_current_to_neighbor
            if alt_neighbor_dist < neighbor_dist:
                distances[neighbor] = alt_neighbor_dist
                predecessors[neighbor] = current
                unvisited_queue.put((alt_neighbor_dist, neighbor))

        goal_visited = current == goal
        visited.add(current)

    return get_path_to(goal)


def make_move_graph(obs, goal_pos) -> Tuple[set[POS], dict[POS, dict[POS, int]]]:
    # nodes that can be walked through:
    # - "self"
    # - background
    # - target key
    nodes = {(y, x) for y in range(len(obs))
                    for x in range(len(obs[y]))
                    if (obs[y, x] in [bw.BACKGROUND, bw.PLAYER]
                        or (y, x) == goal_pos)}
    adj_matrix = {(y, x): {n2: 1 for n2 in [(y+1, x), (y-1, x), (y, x-1), (y, x+1)]
                           if n2 in nodes}
                  for (y, x) in nodes}

    return nodes, adj_matrix


def player_pos(obs) -> tuple[int, int]:
    return tuple(np.argwhere(obs == bw.PLAYER)[0])


def shortest_path(obs, goal_pos: POS) -> List[POS]:
    start_pos = player_pos(obs)
    assert obs[start_pos] == bw.PLAYER

    nodes, adj_matrix = make_move_graph(obs, goal_pos)
    return dijkstra(nodes, adj_matrix, start_pos, goal_pos)


def path_to_moves(path: List[POS]) -> List[int]:
    """
    path is a sequence of (y, x) positions.
    converts to a sequence of up/down/left/right actions.
    """
    def tuple_diff(a, b):
        return a[0] - b[0], a[1] - b[1]

    diffs = [tuple_diff(a, b) for a, b in zip(path[1:], path[:-1])]

    dir_to_action_map = {d: a for (a, d) in bw.ACTION_MAP.items()}
    return [dir_to_action_map[d] for d in diffs]


def generate_traj(env: BoxWorldEnv) -> Tuple[List, List]:
    obs = env.reset()
    # render_obs(obs, pause=1)

    domino_pos_map = get_dominoes(obs)
    held_key = get_held_key(obs)
    goal_domino = get_goal_domino(domino_pos_map.keys())
    nodes, adj_matrix = get_tree(domino_pos_map, held_key)
    path = dijkstra(nodes, adj_matrix, start=bw.PLAYER, goal=goal_domino)
    assert is_valid_solution_path(path, domino_pos_map.keys(), held_key)

    states = [obs]
    moves = []

    for i, domino in enumerate(path):
        subgoal_pos: POS = domino_pos_map[domino]
        option: List[POS] = shortest_path(obs, subgoal_pos)

        for a in path_to_moves(option):
            obs, _, done, _ = env.step(a)
            # render_obs(obs, pause=0.01)
            states.append(obs)
            moves.append(a)
        if len(domino) > 1:
            # move left to pick up new key, or final gem
            obs, _, done, _ = env.step(bw.ACTION_WEST)
            # render_obs(obs, pause=1)
            states.append(obs)
            moves.append(bw.ACTION_WEST)

    assert done, 'uh oh, our path solver didnt actually solve'
    return states, moves


def eval_options_model_interactive(control_net, env, n=100, option='silent', run=None, epoch=None):
    control_net.eval()
    num_solved = 0
    check_cc = hasattr(control_net, 'tau_net')
    check_solved = hasattr(control_net, 'solved_net')
    cc_losses = []
    correct_solved_preds = 0

    for i in range(n):
        env2 = env.copy()
        eval_options_model(control_net, env2, n=1, option='verbose')
        obs = env.reset()
        options_trace = obs
        option_map = {i: [] for i in range(control_net.b)}
        done, solved = False, False
        correct_solved_pred = True
        t = -1
        options = []
        moves_without_moving = 0
        prev_pos = (-1, -1)

        current_option = None
        tau_goal = None

        while not (done or solved):
            t += 1
            render_obs(obs, pause=0.1)
            obs = obs_to_tensor(obs)
            obs = obs.to(DEVICE)
            # (b, a), (b, 2), (b, ), (2, )
            action_logps, stop_logps, start_logps, solved_logits = control_net.eval_obs(obs, option_start_s=obs)

            if check_solved:
                is_solved_pred = torch.argmax(solved_logits) == SOLVED_IX
                # if verbose:
                #     print(f'solved prob: {torch.exp(solved_logits[SOLVED_IX])}')
                #     print(f'is_solved_pred: {is_solved_pred}')
                if is_solved_pred:
                    correct_solved_pred = False

            if current_option is not None:
                stop = Categorical(logits=stop_logps[current_option]).sample().item()
            new_option = current_option is None or stop == STOP_IX
            if new_option:
                if check_cc:
                    tau = control_net.tau_embed(obs)
                if current_option is not None:
                    if check_cc:
                        cc_loss = ((tau_goal - tau)**2).sum()
                        print(f'cc_loss: {cc_loss}')
                        cc_losses.append(cc_loss.item())
                    options_trace[prev_pos] = 'e'
                print(f'Choose new option b; start probs = {torch.exp(start_logps)}')
                b = int(input('b='))
                # current_option = Categorical(logits=start_logps).sample().item()
                current_option = b
                option_start_s = obs
                if check_cc:
                    tau_goal = control_net.macro_transition(tau, current_option)
            else:
                # dont overwrite red dot
                if options_trace[prev_pos] != 'e':
                    options_trace[prev_pos] = 'm'

            options.append(current_option)

            a = Categorical(logits=action_logps[current_option]).sample().item()
            option_map[current_option].append(a)

            obs, rew, done, info = env.step(a)
            solved = rew == bw.REWARD_GOAL

            pos = player_pos(obs)
            if prev_pos == pos:
                moves_without_moving += 1
            else:
                moves_without_moving = 0
                prev_pos = pos
            if moves_without_moving >= 5:
                done = True

        if solved:
            obs = obs_to_tensor(obs)
            obs = obs.to(DEVICE)

            if check_solved:
                # check that we predicted that we solved
                _, _, _, solved_logits = control_net.eval_obs(obs, option_start_s)
                is_solved_pred = torch.argmax(solved_logits) == SOLVED_IX

                if not is_solved_pred:
                    correct_solved_pred = False
                else:
                    if correct_solved_pred:
                        correct_solved_preds += 1

            # add cc loss from last action.
            if check_cc:
                tau = control_net.tau_embed(obs)
                cc_loss = ((tau_goal - tau)**2).sum()
                cc_losses.append(cc_loss.item())
            num_solved += 1

    if check_cc:
        cc_loss_avg = sum(cc_losses) / len(cc_losses)
        if run:
            run[f'test/cc loss avg'].log(cc_loss_avg)
    if check_solved:
        solved_acc = 0 if not num_solved else correct_solved_preds / num_solved
        # print(f'Correct solved pred: {solved_acc:.2f}')
        if run:
            run[f'test/solved pred acc'].log(solved_acc)

    control_net.train()
    if check_cc:
        print(f'Solved {num_solved}/{n} episodes, CC loss avg = {cc_loss_avg}')
    else:
        print(f'Solved {num_solved}/{n} episodes')
    return num_solved / n


def eval_options_model(control_net, env, n=100, option='silent', run=None, epoch=None, argmax=True):
    """
    control_net needs to have fn eval_obs that takes in a single observation,
    and outputs tuple of:
        (b, a) action logps
j       (b, 2) stop logps
        (b, ) start logps

    option:
        - 'silent': evals without any printing
        -
    """
    control_net.eval()
    num_solved = 0
    check_cc = hasattr(control_net, 'tau_net')
    check_solved = hasattr(control_net, 'solved_net')
    verbose = option != 'silent'
    if verbose:
        print(f'Evaluating model on {n} episodes')
    cc_losses = []
    correct_solved_preds = 0

    for i in range(n):
        obs = env.reset()
        if run and i < 10:
            run[f'test/epoch {epoch}/obs'].log(obs_figure(obs), name='obs')
        options_trace = obs
        option_map = {i: [] for i in range(control_net.b)}
        done, solved = False, False
        correct_solved_pred = True
        t = -1
        options = []
        moves_without_moving = 0
        prev_pos = (-1, -1)

        current_option = None
        tau_goal = None

        while not (done or solved):
            t += 1
            obs = obs_to_tensor(obs)
            obs = obs.to(DEVICE)
            # (b, a), (b, 2), (b, ), (2, )
            action_logps, stop_logps, start_logps, solved_logits = control_net.eval_obs(obs, option_start_s=obs)
            # if current_option is None:
                # print(f"start probs: {torch.exp(start_logps)}")

            if check_solved:
                is_solved_pred = torch.argmax(solved_logits) == SOLVED_IX
                # if verbose:
                #     print(f'solved prob: {torch.exp(solved_logits[SOLVED_IX])}')
                #     print(f'is_solved_pred: {is_solved_pred}')
                if is_solved_pred:
                    correct_solved_pred = False

            if current_option is not None:
                if argmax:
                    stop = torch.argmax(stop_logps[current_option]).item()
                else:
                    stop = Categorical(logits=stop_logps[current_option]).sample().item()
            new_option = current_option is None or stop == STOP_IX
            if new_option:
                if check_cc:
                    tau = control_net.tau_embed(obs)
                if current_option is not None:
                    if check_cc:
                        cc_loss = ((tau_goal - tau)**2).sum()
                        # print(f'cc_loss: {cc_loss}')
                        cc_losses.append(cc_loss.item())
                    options_trace[prev_pos] = 'e'
                if argmax:
                    current_option = torch.argmax(start_logps).item()
                else:
                    current_option = Categorical(logits=start_logps).sample().item()
                option_start_s = obs
                if check_cc:
                    tau_goal = control_net.macro_transition(tau, current_option)
            else:
                # dont overwrite red dot
                if options_trace[prev_pos] != 'e':
                    options_trace[prev_pos] = 'm'

            options.append(current_option)

            if argmax:
                a = torch.argmax(action_logps[current_option]).item()
            else:
                a = Categorical(logits=action_logps[current_option]).sample().item()
            option_map[current_option].append(a)

            obs, rew, done, info = env.step(a)
            solved = rew == bw.REWARD_GOAL

            pos = player_pos(obs)
            if prev_pos == pos:
                moves_without_moving += 1
            else:
                moves_without_moving = 0
                prev_pos = pos
            if moves_without_moving >= 5:
                if verbose:
                    print('Quitting due to 5 repeated moves')
                done = True

            if verbose:
                title = f'option={current_option}'
                pause = 0.1 if new_option else 0.05
                if new_option:
                    title += ' (new)'
                option_map[current_option].append((obs, title, pause))
                render_obs(obs, title=title, pause=pause)

        if solved:
            obs = obs_to_tensor(obs)
            obs = obs.to(DEVICE)

            if check_solved:
                # check that we predicted that we solved
                _, _, _, solved_logits = control_net.eval_obs(obs, option_start_s)
                is_solved_pred = torch.argmax(solved_logits) == SOLVED_IX
                if verbose:
                    print(f'END is_solved_pred: {is_solved_pred}')
                    print(f'solved_logits: {torch.exp(solved_logits)}')

                if not is_solved_pred:
                    correct_solved_pred = False
                else:
                    if correct_solved_pred:
                        correct_solved_preds += 1

            # add cc loss from last action.
            if check_cc:
                tau = control_net.tau_embed(obs)
                cc_loss = ((tau_goal - tau)**2).sum()
                cc_losses.append(cc_loss.item())
            num_solved += 1

        if verbose:
            render_obs(options_trace, title=f'{solved=}', pause=1)
        if run and i < 10:
            run[f'test/epoch {epoch}/obs'].log(obs_figure(options_trace),
                                               name='orange=new option')
        # print(f'options: {options}')

    if check_cc and len(cc_losses) > 0:
        cc_loss_avg = sum(cc_losses) / len(cc_losses)
        if run:
            run[f'test/cc loss avg'].log(cc_loss_avg)
    if check_solved:
        solved_acc = 0 if not num_solved else correct_solved_preds / num_solved
        # print(f'Correct solved pred: {solved_acc:.2f}')
        if run:
            run[f'test/solved pred acc'].log(solved_acc)

<<<<<<< HEAD
=======
    # print(f'options: {options}')
>>>>>>> 8d1e9987
    control_net.train()
    if check_cc and len(cc_losses) > 0:
        print(f'Solved {num_solved}/{n} episodes, CC loss avg = {cc_loss_avg}')
    else:
        print(f'Solved {num_solved}/{n} episodes')
    return num_solved / n


def eval_model(net, env, n=100, renderer: Callable = None):
    """
    renderer is a callable that takes in obs.
    """
    # print(f'Evaluating model on {n} episodes')
    net.eval()
    num_solved = 0

    for i in range(n):
        obs = env.reset()
        done, solved = False, False
        t = 0

        while not (done or solved):
            t += 1
            if renderer is not None:
                renderer(obs)
            obs = obs_to_tensor(obs)
            obs = obs.to(DEVICE)
            action_logps, _, _ = net.eval_obs(obs)
            action_logps = action_logps[0]
            a = Categorical(logits=action_logps).sample().item()
            obs, rew, done, info = env.step(a)
            solved = rew == bw.REWARD_GOAL

        if solved:
            num_solved += 1

    print(f'Solved {num_solved}/{n} episodes')
    net.train()
    return num_solved/n


def obs_to_tensor(obs) -> torch.Tensor:
    obs = torch.tensor([[ascii_to_int(a) for a in row]
                       for row in obs])
    obs = F.one_hot(obs, num_classes=NUM_ASCII).to(torch.float)
    assert_equal(obs.shape[-1], NUM_ASCII)
    obs = rearrange(obs, 'h w c -> c h w')
    return obs


def latent_traj_collate(batch: list[tuple[torch.Tensor, torch.Tensor]]):
    '''
    for a trajectory with t_i of shape (T + 1, t) and b_i of shape (T, ),
    mask is a (max_T_plus_one, ) vector with mask[0:T+1] = 1

    Note that this is different from traj_collate
    '''
    # NOTE: different lengths
    lengths = torch.tensor([len(t_i) for t_i, b_i in batch])
    max_T_plus_one = max(lengths)
    t_i_batch = []
    b_i_batch = []
    masks = []
    for t_i, b_i in batch:
        t = t_i.shape[1]
        T_plus_one = len(t_i)
        to_add = max_T_plus_one - T_plus_one
        t_i2 = torch.cat((t_i, torch.zeros((to_add, t))))
        b_i2 = torch.cat((b_i, torch.zeros(to_add, dtype=int)))
        # NOTE: different masking from traj_collate!!!
        mask = torch.zeros(max_T_plus_one, dtype=int)
        mask[:T_plus_one] = 1
        masks.append(mask)
        assert_equal(t_i2.shape, (max_T_plus_one, t))
        assert_equal(b_i2.shape, (max_T_plus_one - 1, ))
        assert_equal(masks.shape, (max_T_plus_one, ))
        t_i_batch.append(t_i2)
        b_i_batch.append(b_i2)

    return torch.stack(t_i_batch), torch.stack(b_i_batch), lengths, torch.stack(masks)


def traj_collate(batch: list[tuple[torch.Tensor, torch.Tensor, int]]):
    """
    batch is a list of (states, moves, length, masks) tuples.
    """
    max_T = max([length for _, _, length in batch])
    # max_T = MAX_LEN
    states_batch = []
    moves_batch = []
    lengths = []
    masks = []
    for states, moves, length in batch:
        _, *s = states.shape
        T = moves.shape[0]
        to_add = max_T - T
        states2 = torch.cat((states, torch.zeros((to_add, *s))))
        moves2 = torch.cat((moves, torch.zeros(to_add, dtype=int)))
        assert_equal(states2.shape, (max_T + 1, *s))
        assert_equal(moves2.shape, (max_T, ))
        states_batch.append(states2)
        moves_batch.append(moves2)
        lengths.append(length)
        mask = torch.zeros(max_T, dtype=int)
        mask[:T] = 1
        masks.append(mask)

    return torch.stack(states_batch), torch.stack(moves_batch), torch.tensor(lengths), torch.stack(masks)


def box_world_dataloader(env: BoxWorldEnv, n: int, traj: bool = True, batch_size: int = 256):
    data = BoxWorldDataset(env, n, traj)
    if traj:
        return DataLoader(data, batch_size=batch_size, shuffle=not traj, collate_fn=traj_collate)
    else:
        return DataLoader(data, batch_size=batch_size, shuffle=not traj)


def calc_latents(dataloader, control_net):
    all_t_i, all_b_i = [], []

    for s_i_batch, actions_batch, lengths, masks in dataloader:
        # (B, max_T+1, b, n), (B, max_T+1, b, 2), (B, max_T+1, b), (B, max_T+1, max_T+1, b), (B, max_T+1, 2)
        action_logps, stop_logps, start_logps, causal_pens, solved, traj_t_i = control_net(s_i_batch, batched=True, tau_noise=False)
        for batch_ix, length in enumerate(lengths):
            i = 0
            t_i = []
            b_i = []
            current_option = None
            while i < length - 1:
                if current_option is not None:
                    stop = Categorical(logits=stop_logps[batch_ix, i, current_option]).sample().item()
                if current_option is None or stop == STOP_IX:
                    current_option = Categorical(logits=start_logps[batch_ix, i]).sample().item()
                    b_i.append(current_option)
                    t_i.append(traj_t_i[batch_ix, i])
                i += 1
            # stop at end
            t_i.append(traj_t_i[batch_ix, length-1])
            all_t_i.append(torch.stack(t_i))
            all_b_i.append(torch.tensor(b_i))

    return all_t_i, all_b_i


class LatentDataset(Dataset):
    def __init__(self, dataloader, control_net: nn.Module):
        with torch.no_grad():
            self.t_i, self.b_i = calc_latents(dataloader, control_net)

        self.t_i, self.b_i = zip(*sorted(zip(self.t_i, self.b_i),
                                             key=lambda t: t[0].shape[0]))

    def __len__(self):
        return len(self.t_i)

    def __getitem__(self, ix):
        return self.t_i[ix], self.b_i[ix]

    def shuffle(self, batch_size):
        """
        Shuffle trajs which share the same length, while still keeping the overall order the same.
        Then shuffles among the batches, so that the order in which lengths are encountered differs.
        """
        ixs = list(range(len(self.t_i)))
        random.shuffle(ixs)
        self.t_i[:] = [self.t_i[i] for i in ixs]
        self.b_i[:] = [self.b_i[i] for i in ixs]
        self.t_i[:], self.b_i[:] = zip(*sorted(zip(self.t_i, self.b_i),
                                                   key=lambda t: t[0].shape[0]))
        self.t_i, self.b_i = list(self.t_i), list(self.b_i)

        # keep the last batch at the end
        n = len(self.t_i)
        n = n - (n % batch_size)
        ixs = list(range(n))
        blocks = [ixs[i:i + batch_size] for i in range(0, n, batch_size)]
        random.shuffle(blocks)
        ixs = [b for bs in blocks for b in bs]
        assert_equal(len(ixs), n)
        self.t_i[:n] = [self.t_i[i] for i in ixs]
        self.b_i[:n] = [self.b_i[i] for i in ixs]


class BoxWorldDataset(Dataset):
    def __init__(self, env: BoxWorldEnv, n: int, traj: bool = True, shuffle: bool = True):
        """
        If traj is true, spits out a trajectory and its actions.
        Otherwise, spits out a single state and its action.
        """
        # all in memory
        # list of (states, moves) tuple
        self.data: List[Tuple[List, List]] = [generate_traj(env) for i in range(n)]
        # states, moves = self.data[0]
        # self.data = [(states[0:2], moves[0:1])]
        self.traj = traj

        # ignore last state
        self.states = [obs_to_tensor(s)
                       for states, _ in self.data for s in states[:-1]]
        self.moves = [torch.tensor(m) for _, moves in self.data for m in moves]
        assert_equal(len(self.states), len(self.moves))

        self.traj_states = [torch.stack([obs_to_tensor(s) for s in states]) for states, _ in self.data]
        self.traj_moves = [torch.stack([torch.tensor(m) for m in moves]) for _, moves in self.data]

        if shuffle:
            self.traj_states, self.traj_moves = zip(*sorted(zip(self.traj_states, self.traj_moves),
                                                    key=lambda t: t[0].shape[0]))
            self.traj_states, self.traj_moves = list(self.traj_states), list(self.traj_moves)
        assert_equal([m.shape[0] + 1 for m in self.traj_moves], [ts.shape[0] for ts in self.traj_states])

    def __len__(self):
        if self.traj:
            return len(self.traj_states)
        else:
            return len(self.states)

    def __getitem__(self, i):
        if self.traj:
            return self.traj_states[i], self.traj_moves[i], len(self.traj_moves[i])
        else:
            return self.states[i], self.moves[i]

    def shuffle(self, batch_size):
        """
        Shuffle trajs which share the same length, while still keeping the overall order the same.
        Then shuffles among the batches, so that the order in which lengths are encountered differs.
        """
        ixs = list(range(len(self.traj_states)))
        random.shuffle(ixs)
        self.traj_states[:] = [self.traj_states[i] for i in ixs]
        self.traj_moves[:] = [self.traj_moves[i] for i in ixs]
        self.traj_states[:], self.traj_moves[:] = zip(*sorted(zip(self.traj_states, self.traj_moves),
                                                      key=lambda t: t[0].shape[0]))
        self.traj_states, self.traj_moves = list(self.traj_states), list(self.traj_moves)

        # keep the last batch at the end
        n = len(self.traj_states)
        n = n - (n % batch_size)
        ixs = list(range(n))
        blocks = [ixs[i:i + batch_size] for i in range(0, n, batch_size)]
        random.shuffle(blocks)
        ixs = [b for bs in blocks for b in bs]
        assert_equal(len(ixs), n)
        self.traj_states[:n] = [self.traj_states[i] for i in ixs]
        self.traj_moves[:n] = [self.traj_moves[i] for i in ixs]


if __name__ == '__main__':
    parser = argparse.ArgumentParser(description='Play Box-World.')
    parser.add_argument(
        '--grid_size', type=int, default=12, help='height and width of the grid.')
    parser.add_argument(
        '--solution_length',
        nargs='+',
        type=int,
        default=(1, 2, 3, 4),
        help='number of boxes in the path to the goal.')
    parser.add_argument(
        '--num_forward',
        nargs='+',
        type=int,
        default=(0, 1, 2, 3, 4),
        help='possible values for num of forward distractors.')
    parser.add_argument(
        '--num_backward',
        nargs='+',
        type=int,
        default=(0,),
        help='possible values for num of backward distractors.')
    parser.add_argument(
        '--branch_length',
        type=int,
        default=1,
        help='length of forward distractor branches.')
    parser.add_argument(
        '--max_num_steps',
        type=int,
        default=120,
        help='number of steps before the episode is halted.')
    parser.add_argument(
        '--seed',
        type=int,
        default=None,
        help='random seed')
    FLAGS = parser.parse_args()
    # while True:
    #     run_deepmind_ui(**vars(FLAGS))

    env = BoxWorldEnv(**vars(FLAGS))
    play_game(env)
    # profile_traj_generation2(env)<|MERGE_RESOLUTION|>--- conflicted
+++ resolved
@@ -725,10 +725,7 @@
         if run:
             run[f'test/solved pred acc'].log(solved_acc)
 
-<<<<<<< HEAD
-=======
     # print(f'options: {options}')
->>>>>>> 8d1e9987
     control_net.train()
     if check_cc and len(cc_losses) > 0:
         print(f'Solved {num_solved}/{n} episodes, CC loss avg = {cc_loss_avg}')
