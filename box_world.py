--- conflicted
+++ resolved
@@ -745,96 +745,6 @@
     return np.array([list(r) for r in state.split('\n')])
 
 
-<<<<<<< HEAD
-def generate_data(env, name, n, overwrite=False):
-    print('Generating data...')
-    if os.path.isdir(f'data/{name}'):
-        if not overwrite:
-            raise RuntimeError(f'data path {name} already exists')
-    else:
-        os.mkdir(f'data/{name}')
-
-    if not os.path.isdir(f'data/temp/'):
-        os.mkdir('data/temp/')
-
-    for i in range(n):
-        if i % 1000 == 0:
-            print(f'{i} generated')
-        states, moves = generate_traj(env)
-        # for s, m in zip(states, moves):
-        #     print(f'move: {m}')
-        #     render_obs(s, pause=1)
-        states = [compress_state(s) for s in states]
-        torch.save((states, moves), f'data/temp/{i}.pt')
-
-    print('Sorting data')
-    data = DiskData('temp', n=n)
-    len_to_ids = {}
-    for i in range(n):
-        if i % 1000 == 0:
-            print(f'{i} examples logged')
-        _, _, length = data[i]
-        if length not in len_to_ids:
-            len_to_ids[length] = [i]
-        else:
-            len_to_ids[length].append(i)
-
-    i = 0
-    for length, ids in sorted(len_to_ids.items()):
-        print(f'{length} length reordered')
-        for id in ids:
-            os.rename(f'data/temp/{id}.pt', f'data/{name}/{i}.pt')
-            i += 1
-    assert i == n
-
-
-class DiskData(Dataset):
-    def __init__(self, name, n):
-        self.name = name
-        self.n = n
-
-    def __len__(self):
-        return self.n
-
-    def get_raw(self, ix):
-        states, moves = torch.load(f'data/{self.name}/{ix}.pt')
-        states = [decompress_state(s) for s in states]
-        return states, moves
-
-    def __getitem__(self, ix):
-        states, moves = torch.load(f'data/{self.name}/{ix}.pt')
-        # return len(moves)
-        states = [decompress_state(s) for s in states]
-        states = [obs_to_tensor(s) for s in states]
-        moves = [torch.tensor(m) for m in moves]
-        traj_states = torch.stack(states)
-        traj_moves = torch.stack(moves)
-        return traj_states, traj_moves, len(traj_moves)
-
-
-# class FFCVDiskData(Dataset):
-#     def __init__(self, disk_data: DiskData):
-#         self.disk_data = disk_data
-
-#     def __len__(self):
-#         return len(self.disk_data)
-
-#     def __getitem__(self, i):
-#         states, moves, length = self.disk_data[i]
-#         s = states[0].shape
-#         T = moves.shape[0]
-#         to_add = MAX_LEN - T
-#         states2 = torch.cat((states, torch.zeros((to_add, *s))))
-#         moves2 = torch.cat((moves, torch.zeros(to_add, dtype=int)))
-#         assert_equal(states2.shape, (MAX_LEN + 1, *s))
-#         assert_equal(moves2.shape, (MAX_LEN, ))
-#         mask = torch.zeros(MAX_LEN, dtype=int)
-#         mask[:T] = 1
-#         return states2.numpy(), moves2.numpy(), length, mask.numpy()
-
-
-=======
->>>>>>> d19646c1
 class FinishTransform(nn.Module):
     def __init__(self, batch_size):
         super().__init__()
