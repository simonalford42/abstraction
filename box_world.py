--- conflicted
+++ resolved
@@ -616,11 +616,8 @@
             obs = obs.to(DEVICE)
             # (b, a), (b, 2), (b, ), (2, )
             action_logps, stop_logps, start_logps, solved_logits = control_net.eval_obs(obs, option_start_s=obs)
-<<<<<<< HEAD
-=======
             if current_option is None:
                 print(f"start probs: {torch.exp(start_logps)}")
->>>>>>> 2d7da148
 
             if check_solved:
                 is_solved_pred = torch.argmax(solved_logits) == SOLVED_IX
