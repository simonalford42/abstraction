--- conflicted
+++ resolved
@@ -18,11 +18,11 @@
 import torch.nn as nn
 from pycolab.examples.research.box_world import box_world as bw
 MAX_LEN = 63
-from ffcv.loader import Loader, OrderOption
-from ffcv.fields import NDArrayField, FloatField, IntField
-from ffcv.fields.decoders import BytesDecoder, IntDecoder, NDArrayDecoder
-from ffcv.transforms import ToTensor, ToDevice
-from ffcv.writer import DatasetWriter
+# from ffcv.loader import Loader, OrderOption
+# from ffcv.fields import NDArrayField, FloatField, IntField
+# from ffcv.fields.decoders import BytesDecoder, IntDecoder, NDArrayDecoder
+# from ffcv.transforms import ToTensor, ToDevice
+# from ffcv.writer import DatasetWriter
 
 
 NUM_ASCII = len('# *.abcdefghijklmnopqrst')  # 24
@@ -638,12 +638,8 @@
 def box_world_dataloader(env: BoxWorldEnv, n: int, traj: bool = True, batch_size: int = 256):
     data = BoxWorldDataset(env, n, traj)
     # data = DiskData(name='test4', n=1000)
-<<<<<<< HEAD
-    # data = DiskData(name='default10k', n=10000)
-=======
     # assert n == 5000
     # data = DiskData(name='default5k', n=5000)
->>>>>>> a60d58e5
     if traj:
         return DataLoader(data, batch_size=batch_size, shuffle=not traj, collate_fn=traj_collate)
     else:
@@ -750,6 +746,12 @@
     def __len__(self):
         return self.n
 
+    def get_raw(self, ix):
+        states, moves = torch.load(f'data/{self.name}/{ix}.pt')
+        states = [decompress_state(s) for s in states]
+        return states, moves
+
+
     def __getitem__(self, ix):
         states, moves = torch.load(f'data/{self.name}/{ix}.pt')
         # return len(moves)
@@ -761,25 +763,25 @@
         return traj_states, traj_moves, len(traj_moves)
 
 
-class FFCVDiskData(Dataset):
-    def __init__(self, disk_data: DiskData):
-        self.disk_data = disk_data
-
-    def __len__(self):
-        return len(self.disk_data)
-
-    def __getitem__(self, i):
-        states, moves, length = self.disk_data[i]
-        s = states[0].shape
-        T = moves.shape[0]
-        to_add = MAX_LEN - T
-        states2 = torch.cat((states, torch.zeros((to_add, *s))))
-        moves2 = torch.cat((moves, torch.zeros(to_add, dtype=int)))
-        assert_equal(states2.shape, (MAX_LEN + 1, *s))
-        assert_equal(moves2.shape, (MAX_LEN, ))
-        mask = torch.zeros(MAX_LEN, dtype=int)
-        mask[:T] = 1
-        return states2.numpy(), moves2.numpy(), length, mask.numpy()
+# class FFCVDiskData(Dataset):
+#     def __init__(self, disk_data: DiskData):
+#         self.disk_data = disk_data
+
+#     def __len__(self):
+#         return len(self.disk_data)
+
+#     def __getitem__(self, i):
+#         states, moves, length = self.disk_data[i]
+#         s = states[0].shape
+#         T = moves.shape[0]
+#         to_add = MAX_LEN - T
+#         states2 = torch.cat((states, torch.zeros((to_add, *s))))
+#         moves2 = torch.cat((moves, torch.zeros(to_add, dtype=int)))
+#         assert_equal(states2.shape, (MAX_LEN + 1, *s))
+#         assert_equal(moves2.shape, (MAX_LEN, ))
+#         mask = torch.zeros(MAX_LEN, dtype=int)
+#         mask[:T] = 1
+#         return states2.numpy(), moves2.numpy(), length, mask.numpy()
 
 
 class FinishTransform(nn.Module):
@@ -791,33 +793,33 @@
         return x.reshape(self.batch_size, -1, 24, 14, 14)
 
 
-def write_ffcv_data(name, n):
-    disk_data = DiskData(name, n=n)
-    data = FFCVDiskData(disk_data)
-
-    writer = DatasetWriter(f'data/{name}_ffcv.beton', {
-        'traj': NDArrayField(shape=(MAX_LEN+1, 24, 14, 14), dtype=np.dtype('float32')),
-        'moves': NDArrayField(shape=(MAX_LEN, ), dtype=np.dtype('int64')),
-        'length': IntField(),
-        'mask': NDArrayField(shape=(MAX_LEN, ), dtype=np.dtype('int64')),
-    }, num_workers=16)
-
-    writer.from_indexed_dataset(data)
-
-
-def ffcv_dataloader(name, batch_size):
-    loader = Loader(f'data/{name}_ffcv.beton',
-                    batch_size=batch_size,
-                    num_workers=16,
-                    os_cache=True,
-                    order=OrderOption.RANDOM,
-                    pipelines={
-                        'traj': [NDArrayDecoder(), ToTensor(), FinishTransform(batch_size), ToDevice(0)],
-                        'moves': [NDArrayDecoder(), ToTensor(), ToDevice(0)],
-                        'length': [IntDecoder(), ToTensor(), ToDevice(0)],
-                        'mask': [NDArrayDecoder(), ToTensor(), ToDevice(0)],
-                    })
-    return loader
+# def write_ffcv_data(name, n):
+#     disk_data = DiskData(name, n=n)
+#     data = FFCVDiskData(disk_data)
+
+#     writer = DatasetWriter(f'data/{name}_ffcv.beton', {
+#         'traj': NDArrayField(shape=(MAX_LEN+1, 24, 14, 14), dtype=np.dtype('float32')),
+#         'moves': NDArrayField(shape=(MAX_LEN, ), dtype=np.dtype('int64')),
+#         'length': IntField(),
+#         'mask': NDArrayField(shape=(MAX_LEN, ), dtype=np.dtype('int64')),
+#     }, num_workers=16)
+
+#     writer.from_indexed_dataset(data)
+
+
+# def ffcv_dataloader(name, batch_size):
+#     loader = Loader(f'data/{name}_ffcv.beton',
+#                     batch_size=batch_size,
+#                     num_workers=16,
+#                     os_cache=True,
+#                     order=OrderOption.RANDOM,
+#                     pipelines={
+#                         'traj': [NDArrayDecoder(), ToTensor(), FinishTransform(batch_size), ToDevice(0)],
+#                         'moves': [NDArrayDecoder(), ToTensor(), ToDevice(0)],
+#                         'length': [IntDecoder(), ToTensor(), ToDevice(0)],
+#                         'mask': [NDArrayDecoder(), ToTensor(), ToDevice(0)],
+#                     })
+#     return loader
 
 
 @profile(sort_by='cumulative', lines_to_print=20, strip_dirs=True)
