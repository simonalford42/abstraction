--- conflicted
+++ resolved
@@ -34,9 +34,6 @@
 
 
 DEFAULT_GRID_SIZE = (14, 14)
-
-NUM_WANDB_OBS_LOGS = 15
-LOG_COUNT = 0
 
 # gym.Env import isn't working
 # class GymWrapper(gym.Env):
@@ -132,14 +129,6 @@
         self.done = False
         self.solved = False
 
-<<<<<<< HEAD
-        global LOG_COUNT, NUM_WANDB_OBS_LOGS
-        if LOG_COUNT < NUM_WANDB_OBS_LOGS:
-            wandb.log({'obs': wandb.Image(to_color_obs(obs))})
-            LOG_COUNT += 1
-
-=======
->>>>>>> 76595c3d
         return obs
 
     def get_random_goal_color(self, obs0):
