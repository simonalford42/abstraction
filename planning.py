--- conflicted
+++ resolved
@@ -2,31 +2,21 @@
 import random
 import itertools
 import numpy as np
-import torch.nn.functional as F
-import random
-from pycolab.examples.research.box_world import box_world as bw
-import copy
 from matplotlib import pyplot as plt
 from queue import PriorityQueue
 
 import box_world
+import data
 import torch
 from abstract import HeteroController
-import abstract
-from utils import DEVICE, assert_equal, assert_shape
+from utils import DEVICE, assert_shape
 import utils
 import math
-<<<<<<< HEAD
-from collections import namedtuple
-from box_world import SOLVED_IX, STOP_IX, BoxWorldEnv
-=======
 from collections import namedtuple, Counter
-from box_world import SOLVED_IX, STOP_IX
->>>>>>> 8f58b75b
-from torch.distributions import Categorical
-
+from data import SOLVED_IX
+from box_world import BoxWorldEnv
 from dataclasses import dataclass, field
-from typing import Any, Union, Generator, Optional
+from typing import Any, Generator, Optional
 
 
 @dataclass(order=True)
@@ -51,7 +41,7 @@
             new_taus.append(t.detach())
             new_envs.append(env2)
             solved_logps = torch.zeros(2)
-            solved_logps[box_world.SOLVED_IX] = float('-inf')
+            solved_logps[data.SOLVED_IX] = float('-inf')
             new_solved_logps.append(solved_logps)
         else:
             actions, s, solved = out
@@ -66,10 +56,8 @@
 
 def hlc_bfs_fake(s0, control_net, env: BoxWorldEnv, solved_threshold=0.001, timeout=float('inf'),) -> Generator[Optional[tuple[list[int], float, float]], None, None]:
     """
-    Best first search with the high level controller abstract policy.
-    solved threshold: probability that we solved the task needed to return something
-    Returns:
-        (actions, logp, solved_logp)
+    uses low level controller to calc prob of high level actions, so "best case" for planning.
+    unfortunately is too memory intensive.
     """
     temp = 1
     start_time = time.time()
@@ -151,7 +139,7 @@
 
     def expand(node: Node):
         # for each b action, gives new output
-        # action_logps, new_taus, solved_logps = control_net.eval_abstract_policy(node.t)
+        action_logps, new_taus, solved_logps = control_net.eval_abstract_policy(node.t)
 
         solved_logps = solved_logps[:, SOLVED_IX]
         # print(f'(start) action_logps: {action_logps}')
@@ -180,27 +168,20 @@
 
     while True:
         if (time.time() - start_time) > timeout:
-            yield
+            return
 
         node = expand_queue.get().item
 
         if node.solved_logp >= solved_logp_threshold:
             states, actions = get_path(node)
-            # print(f'HLC solved with path {actions=}')
+            print(f'HLC solved with path {actions=}')
             yield actions, node.logp, node.solved_logp
 
-        # print(f'expanding node Node({node.b=}, {node.logp=}, {node.solved_logp=})')
+        print(f'expanding node Node({node.b=}, {node.logp=}, {node.solved_logp=})')
         expand(node)
 
 
-def hlc_sampler(s0, control_net) -> tuple[list, list[int], list[float], float]:
-    """
-    Just samples a high level trajectory. yields so low level plan can fetch as needed until solved.
-    """
-    pass
-
-
-def llc_sampler(s: torch.Tensor, b, control_net: HeteroController, env):
+def llc_sampler(s: torch.Tensor, b, control_net: HeteroController, env, render=False):
     actions = []
     done = env.done
     first_step = True
@@ -209,14 +190,17 @@
     while not done:
         action_logps, stop_logps = control_net.micro_policy(s, b)
         a = torch.argmax(action_logps).item()
-        stop = not first_step and torch.argmax(stop_logps) == box_world.STOP_IX
+        stop = not first_step and torch.argmax(stop_logps) == data.STOP_IX
         if stop:
             break
 
         actions.append(a)
         obs, rew, done, info = env.step(a)
-        # pause = 0.2 if first_step else 0.01
-        # box_world.render_obs(obs, pause=pause)
+
+        pause = 0.2 if first_step else 0.01
+        if render:
+            box_world.render_obs(obs, pause=pause)
+
         pos = box_world.player_pos(obs)
         if pos in pos_visits:
             pos_visits[pos] += 1
@@ -225,19 +209,19 @@
         else:
             pos_visits[pos] = 1
 
-        s = box_world.obs_to_tensor(obs).to(DEVICE)
+        s = data.obs_to_tensor(obs).to(DEVICE)
         first_step = False
 
     return actions, s, done
 
 
-def llc_plan(options, control_net, env) -> tuple[list, list, bool]:
-    s = box_world.obs_to_tensor(env.obs).to(DEVICE)
+def llc_plan(options, control_net, env, render=False) -> tuple[list[list], list, bool]:
+    s = data.obs_to_tensor(env.obs).to(DEVICE)
     all_actions = []
     states_between_options = [s]  # s0 option s1 option s2 ... s_n.
     # print(f'LLC for plan: {abstract_actions}')
     for b in options:
-        out = llc_sampler(s, b, control_net, env)
+        out = llc_sampler(s, b, control_net, env, render=render)
         if out is None:
             break
         actions, s, done = out
@@ -254,12 +238,11 @@
     num_solved = 0
     solve_times = []
     for i in range(n):
-        solved, time = plan(env, control_net, max_hl_plans=1000)
+        solved, time = plan(env, control_net)
         if solved:
             global L2_ATTEMPTED, L2_SOLVED
-            print(f'Solved number {i}')
-            if L2_ATTEMPTED > 0:
-                print(f'acc={L2_SOLVED}/{L2_ATTEMPTED}={L2_SOLVED/L2_ATTEMPTED:.2f}')
+            # if L2_ATTEMPTED > 0:
+            #     print(f'acc={L2_SOLVED}/{L2_ATTEMPTED}={L2_SOLVED/L2_ATTEMPTED:.2f}')
             num_solved += 1
             solve_times.append(time)
 
@@ -270,10 +253,10 @@
 
 
 def fake_hl_planner(s, control_net):
-    plans = list(itertools.product(range(control_net.b), 6))
-    plans = random.shuffle(plans)
+    plans = itertools.product(range(control_net.b), repeat=4)
+    # plans = random.shuffle(list(plans))
     for plan in plans:
-        yield (plan, 0, 0)
+        yield (plan[::-1], 0, 0)
 
 
 L2_SOLVED = 0
@@ -282,11 +265,18 @@
 
 
 def eval_sampling(control_net, env, n, macro=False, argmax=False):
+    lengths = []
+
     total_solved = 0
     for i in range(n):
-        solved, _, _ =  full_sample_solve(env.copy(), control_net, macro=macro, argmax=argmax)
+        env.reset()
+        solved, options, _ = data.full_sample_solve(env.copy(), control_net, macro=macro, argmax=argmax)
         if solved:
             total_solved += 1
+            lengths.append(len(options))
+
+    print(f'Full sample solved {len(lengths)}/{n}')
+    print(Counter(lengths))
 
     return total_solved
 
@@ -296,24 +286,15 @@
     solved_with_sim = eval_sampling(control_net, env.copy(), n, macro=False, argmax=False)
     print(f'For sampling, solved {solved_with_model}/{n} with abstract model, {solved_with_sim}/{n} with simulator')
 
-    num_sample_solved = 0
-    num_plan_solved = 0
     num_solved = 0
     all_options = []
     lengths = []
     correct_with_length = {i: 0 for i in range(env.max_num_steps)}
     for i in range(n):
-<<<<<<< HEAD
-        obs = env.reset()
-        obs = box_world.obs_to_tensor(obs).to(DEVICE)
-        env2 = env.copy()
-        solved, options = full_sample_solve(env2, control_net, render=False)
-=======
         env.reset()
-        obs = box_world.obs_to_tensor(env.obs).to(DEVICE)
-        solved, options, _ = full_sample_solve(env, control_net, render=False, argmax=True)
+        obs = data.obs_to_tensor(env.obs).to(DEVICE)
+        solved, options, _ = data.full_sample_solve(env, control_net, render=False, argmax=True)
         all_options.append(options[0])
->>>>>>> 8f58b75b
         if solved:
             num_solved += 1
             lengths.append(len(options))
@@ -335,58 +316,43 @@
         if lengths[i] > 0:
             print(f'\t{i}: {correct_with_length[i]}/{lengths[i]}={correct_with_length[i]/lengths[i]:.2f}')
 
-
-
     return sum(correct_with_length.values())/num_solved
 
 
-def plan(env, control_net, max_hl_plans):
+def plan(env, control_net, max_hl_plans=-1):
     env.reset()
 
-<<<<<<< HEAD
-    full_sample_solved, options = full_sample_solve(env.copy(), control_net, render=False)
+    full_sample_solved, options, _ = data.full_sample_solve(env.copy(), control_net, render=False)
     print(f'full sample solved: {full_sample_solved}, options: {options}')
     if full_sample_solved and len(options) > 1:
         global L2_ATTEMPTED
         L2_ATTEMPTED += 1
-=======
-    for _ in range(1):
-        # box_world.render_obs(env2.obs, pause=1)
-        env2 = copy.deepcopy(env)
-        solved, options, _ = full_sample_solve(env2, control_net, render=False)
-        print(f'full sample solved: {solved}, options: {options}')
-        if solved and len(options) > 1:
-            global L2_ATTEMPTED
-            L2_ATTEMPTED += 1
->>>>>>> 8f58b75b
-
-    s = box_world.obs_to_tensor(env.obs).to(DEVICE)
+
+    s = data.obs_to_tensor(env.obs).to(DEVICE)
     # hl_plan_gen = hlc_bfs(s, control_net, timeout=100)
-    hl_plan_gen = hlc_bfs_fake(s, control_net, env, timeout=100)
-    # hl_plan_gen = fake_hl_planner(s, control_net)
-    for plan_num in range(max_hl_plans):
-        out = next(hl_plan_gen)
-        if out is None:
-            return False, 0
-        (actions, logp, solved_logp) = out
-        print(f'HL proposal: actions: {actions}, solved logp: {solved_logp}, logp: {logp}')
-<<<<<<< HEAD
-        torch.testing.assert_allclose(s, box_world.obs_to_tensor(env.obs))
-        actions, solved = llc_plan(s, actions, control_net, env.copy())
-=======
-        assert not env2.done
-        actions, _, solved = llc_plan(s, actions, control_net, env2)
->>>>>>> 8f58b75b
-        if solved:
-            if len(actions) > 1:
-                global L2_SOLVED
-                L2_SOLVED += 1
-            if not full_sample_solved:
-                print('BETTER')
-                global BETTER
-                BETTER += 1
-            return True, time.time()
-
+    # hl_plan_gen = hlc_bfs_fake(s, control_net, env, timeout=100)
+    hl_plan_gen = fake_hl_planner(s, control_net)
+    plan_num = 0
+    try:
+        while plan_num != max_hl_plans:
+            plan_num += 1
+            (options, logp, solved_logp) = next(hl_plan_gen)
+            # print(f'HL proposal: options: {options}, solved logp: {solved_logp}, logp: {logp}')
+            actions, _, solved = llc_plan(options, control_net, env.copy())
+            if solved:
+                print(f'Solved with plan {options[:len(actions)]}')
+                if len(actions) > 1:
+                    global L2_SOLVED
+                    L2_SOLVED += 1
+                if not full_sample_solved:
+                    # print('BETTER')
+                    global BETTER
+                    BETTER += 1
+                return True, time.time()
+    except StopIteration:
+        pass
+
+    print('Failed to solve')
     return False, 0
 
 
@@ -412,117 +378,6 @@
     input()
 
 
-def full_sample_solve(env, control_net, render=False, macro=False, argmax=True):
-    """
-    macro: use macro transition model to base next option from previous trnasition prediction, to test abstract transition model.
-    argmax: select options, actions, etc by argmax not by sampling.
-    """
-<<<<<<< HEAD
-    options_trace = env.obs
-    option_map = {i: [] for i in range(control_net.b)}
-=======
-    obs = env.obs
-    options_trace = obs  # as we move, we color over squares in this where we moved, to render later
->>>>>>> 8f58b75b
-    done, solved = False, False
-    option_at_step_i = []  # option at step i
-    options = []
-    moves_without_moving = 0
-    prev_pos = (-1, -1)
-    op_new_tau = None
-    op_new_tau_solved_prob = None
-    moves = []
-    states_between_options = []
-
-    current_option = None
-
-    while not (done or solved):
-<<<<<<< HEAD
-        t += 1
-        obs = box_world.obs_to_tensor(env.obs).to(DEVICE)
-=======
-        obs = box_world.obs_to_tensor(obs).to(DEVICE)
->>>>>>> 8f58b75b
-        # (b, a), (b, 2), (b, ), (2, )
-        action_logps, stop_logps, start_logps, solved_logits = control_net.eval_obs(obs)
-
-        if current_option is not None:
-            if argmax:
-                stop = torch.argmax(stop_logps[current_option]).item()
-            else:
-                stop = Categorical(logits=stop_logps[current_option]).sample().item()
-        new_option = current_option is None or stop == STOP_IX
-        if new_option:
-            states_between_options.append(obs)  # starts out empty, adds before each option, then adds final at end
-            if current_option is not None and macro:
-                start_logps = control_net.macro_policy_net(op_new_tau)
-
-            tau = control_net.tau_embed(obs)
-            if macro:
-                tau = op_new_tau
-
-            if current_option is not None:
-                causal_consistency = ((tau - op_new_tau)**2).sum()
-                # print(f'causal_consistency: {causal_consistency}')
-                options_trace[prev_pos] = 'e'
-
-            if argmax:
-                current_option = torch.argmax(start_logps).item()
-            else:
-                current_option = Categorical(logits=start_logps).sample().item()
-
-            op_start_logps, op_new_taus, op_solved_logps = control_net.eval_abstract_policy(tau)
-            op_new_tau = op_new_taus[current_option]
-            # op_new_tau_solved_prob = torch.exp(op_solved_logps[current_option, box_world.SOLVED_IX])
-            # print(f'solved prob from option: {op_new_tau_solved_prob}')
-            options.append(current_option)
-        else:
-            # dont overwrite 'new option' dot from earlier
-            if options_trace[prev_pos] != 'e':
-                options_trace[prev_pos] = 'm'
-
-        option_at_step_i.append(current_option)
-
-        if argmax:
-            a = torch.argmax(action_logps[current_option]).item()
-        else:
-            a = Categorical(logits=action_logps[current_option]).sample().item()
-        moves.append(a)
-
-        obs, rew, done, _ = env.step(a)
-
-        if render:
-            title = f'option={current_option}'
-            pause = 0.01 if new_option else 0.01
-            if new_option:
-                title += ' (new)'
-            box_world.render_obs(obs, title=title, pause=pause)
-
-        solved = rew == bw.REWARD_GOAL
-
-        pos = box_world.player_pos(obs)
-        if prev_pos == pos:
-            moves_without_moving += 1
-        else:
-            moves_without_moving = 0
-            prev_pos = pos
-        if moves_without_moving >= 5:
-            done = True
-
-    obs = box_world.obs_to_tensor(obs).to(DEVICE)
-    states_between_options.append(obs)
-
-    # if solved:
-        # check that we predicted that we solved
-        # _, _, _, solved_logits = control_net.eval_obs(obs)
-        # print(f'END solved prob: {torch.exp(solved_logits[SOLVED_IX])}')
-
-    if render:
-        box_world.render_obs(options_trace, title=f'{solved=}', pause=1)
-
-    return solved, options, states_between_options
-
-
 def plot_times(solve_times, n):
     plt.plot(solve_times, [i/n for i in range(len(solve_times))])
     plt.xlabel('Time (s)')
@@ -531,11 +386,89 @@
     plt.show()
 
 
+def plan_logp(options, s0, control_net: HeteroController, skip_first=False):
+    logp = 0.0
+    t0 = control_net.tau_embed(s0)
+    t = t0
+    first = True
+    for option in options:
+        action_logps = control_net.macro_policy_net(t.unsqueeze(0))[0]
+
+        if first and skip_first:
+            pass
+        else:
+            logp += action_logps[option]
+
+        first = False
+
+        t = control_net.macro_transition(t, option)
+
+    return logp
+
+
+def test_llc_stochasticity():
+    env = box_world.BoxWorldEnv()
+
+    control_net = utils.load_model('models/b363dbf36c974020a70e6d2876207dad-epoch-25000_control.pt')  # n = 100 full fine tune
+
+    for i in range(5):
+        env.reset()
+        solved, options, _ = data.full_sample_solve(env.copy(), control_net, render=True)
+        print(f'solved: {solved} options: {options}')
+        if solved:
+            for i in range(3):
+                actions, _, solved = llc_plan(options, control_net, env.copy(), render=True)
+
+
+RANKINGS = []
+
+
+def check_plan_rankings(env, control_net, depth, n):
+    for i in range(n):
+        env.reset()
+        obs = data.obs_to_tensor(env.obs).to(DEVICE)
+
+        for d in range(depth+1):
+            plans = itertools.product(range(control_net.b), repeat=d)
+            rankings = []
+            n_solved = 0
+            n_plans = 0
+            for options in plans:
+                n_plans += 1
+                actions, _, solved = llc_plan(options, control_net, env.copy())
+                if solved and len(actions) < len(options):
+                    break
+
+                logp = plan_logp(options, obs, control_net, skip_first=True)
+                rankings.append((options, logp, solved))
+                if solved:
+                    n_solved += 1
+
+            if d < 3 and n_solved > 0:
+                break
+            elif n_solved > 0:
+                print(f'For depth={d}, solved w/ {n_solved}/{n_plans} plans')
+
+                rankings = sorted(rankings, key=lambda t: -t[1])
+                solved_rankings = []
+                for rank, (options, logp, solved) in enumerate(rankings):
+                    if solved:
+                        solved_rankings.append((rank, options, logp))
+                        global RANKINGS
+                        RANKINGS.append(rank)
+                        print(f'SOLVED {rank=}, {options=}, {logp=}')
+                        break
+                    # else:
+                        # print(f'{rank=}, {options=}, {logp=}')
+                break
+
+
 if __name__ == '__main__':
     random.seed(0)
     torch.manual_seed(0)
 
-    env = box_world.BoxWorldEnv(seed=1)
+    depth = 3
+    env = box_world.BoxWorldEnv(seed=1)  # , solution_length=(depth, ))
     # control_net = utils.load_model('models/e14b78d01cc548239ffd57286e59e819.pt').control_net
     # control_net = utils.load_model('models/b2261e15edc14ffdb4c28c0f96528006.pt').control_net
     # control_net = utils.load_model('models/918fba1553ee47eb8d29ae4b8095f413.pt').control_net
@@ -545,20 +478,14 @@
     # control_net = utils.load_model('models/fcfc0586dcf04d838d20efa7fb5cfcf9-epoch-2500_control.pt')  # n = 20k full fine tune
     control_net.tau_noise_std = 0
 
-    # box_world.eval_options_model(control_net, env.copy(), n=2, option='verbose')
-
-    n = 100
-
-    lengths = []
-    for i in range(n):
-        env.reset()
-        solved, options2 = full_sample_solve(env, control_net)
-        if solved:
-            lengths.append(len(options2))
-
-    print(f'Full sample solved {len(lengths)}/{n}')
-    from collections import Counter
-    print(Counter(lengths))
+    acc = data.eval_options_model(control_net, env.copy(), n=1, option='verbose')
+    # print(f'acc: {acc}')
 
     # test_consistency(env, control_net, n=n)
-    solve_times = multiple_plan(env, control_net, timeout=600, n=n)+    # eval_sampling(control_net, env, n=100)
+    # solve_times = multiple_plan(env, control_net, timeout=600, n=n)
+    # check_plan_rankings(env, control_net, depth=depth, n=100)
+
+    # RANKINGS = sorted(RANKINGS)
+    # plt.plot(RANKINGS)
+    # plt.show()