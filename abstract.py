--- conflicted
+++ resolved
@@ -393,12 +393,7 @@
                 print(f'Round {round}')
 
                 with Timing("Generated trajectories"):
-<<<<<<< HEAD
-                    trajs = box_world.generate_box_world_data(n=n, env=env)
-                    data = box_world.BoxWorldDataset(trajs)
-=======
                     data = box_world.BoxWorldDataset(env=env, n=n)
->>>>>>> ce989eec
 
                 print(f'{len(data)} examples')
                 dataloader = DataLoader(data, batch_size=256, shuffle=True)
@@ -458,14 +453,8 @@
     torch.manual_seed(1)
     utils.print_torch_device()
 
-<<<<<<< HEAD
-    n = 5000
-    epochs = 100
-
-=======
     n = 500
     epochs = 500
->>>>>>> ce989eec
     num_test = 100
     test_every = 1
 
