<<<<<<< HEAD
import argparse
=======
>>>>>>> 5dda76fa
import random
import time
import torch.nn as nn
import torch.nn.functional as F
from torch.utils.data import DataLoader
import torch
import utils
from utils import assertEqual, num_params, Timing, DEVICE
from modules import FC, AllConv, RelationalDRLNet
from torch.distributions import Categorical
import old_box_world
import box_world
import up_right
import mlflow


class AbstractPolicyNet(nn.Module):
    def __init__(self, a, b, t, tau_net, micro_net, stop_net, start_net,
                 alpha_net):
        super().__init__()
        self.a = a  # number of actions
        self.b = b  # number of options
        # self.s = s  # state dim; not actually used actually
        self.t = t  # abstract state dim
        self.tau_net = tau_net  # s -> t
        self.micro_net = micro_net  # s -> (b, a)  = P(a | b, s)
        self.stop_net = stop_net  # s -> 2b of (stop, 1 - stop) aka beta.
        self.start_net = start_net  # t -> b  aka P(b | t)
        self.alpha_net = alpha_net  # (t + b) -> t abstract transition
        self.stop_net_stop_ix = 0  # index 0 means stop, index 1 means go
        self.stop_net_continue_ix = 1  # index 0 means stop, index 1 means go

    def forward(self, s_i):
        """
        s_i: (T, s) tensor of states
        outputs:
           (T, t) tensor of abstract states t_i
           (T, b, a) tensor of action logps
           (T, b, 2) tensor of stop logps
              the index corresponding to stop/continue are in
              self.stop_net_stop_ix, self.stop_net_continue_ix
           (T, b) tensor of start logps
           (T, b, t, t) tensor of causal consistency penalties
        """
        T = s_i.shape[0]

        t_i = self.tau_net(s_i)  # (T, t)
        action_logps = self.micro_net(s_i).reshape(T, self.b, self.a)
        stop_logps = self.stop_net(s_i).reshape(T, self.b, 2)
        start_logps = self.start_net(t_i)  # (T, b) aka P(b | t)
        consistency_penalty = self.calc_consistency_penalty(t_i)  # (T, T, b)

        action_logps = F.log_softmax(action_logps, dim=2)
        stop_logps = F.log_softmax(stop_logps, dim=2)
        start_logps = F.log_softmax(start_logps, dim=1)

        return t_i, action_logps, stop_logps, start_logps, consistency_penalty

    def new_option_logps(self, t):
        """
        Input: an abstract state of shape (t,)
        Output: (b,) logp of different actions.
        """
        return self.start_net(t.unsqueeze(0)).reshape(self.b)

    def alpha_transition(self, t, b):
        """
        Calculate a single abstract transition. Useful for test-time.
        """
        return self.alpha_transitions(t.unsqueeze(0),
                                      torch.tensor([b])).reshape(self.t)

    def alpha_transitions(self, t_i, bs):
        """
        input: t_i: (T, t) batch of abstract states.
               bs: 1D tensor of actions to try
        returns: (T, |bs|, self.t) batch of new abstract states for each
            option applied.
        """
        # TODO: recalculate with einops, compare calculations
        T = t_i.shape[0]
        nb = bs.shape[0]
        # calculate transition for each t_i + b pair
        t_i2 = t_i.repeat_interleave(nb, dim=0)  # (T*nb, t)
        assertEqual(t_i2.shape, (T * nb, self.t))
        b_onehots = F.one_hot(bs, num_classes=self.b).repeat(T, 1)  # (T*nb, b)
        assertEqual(b_onehots.shape, (T * nb, self.b))
        # b is "less significant', changes in 'inner loop'
        t_i2 = torch.cat((t_i2, b_onehots), dim=1)  # (T*nb, t + b)
        assertEqual(t_i2.shape, (T * nb, self.t + self.b))
        # (T * nb, t + b) -> (T * nb, t)
        t_i2 = self.alpha_net(t_i2)
        return t_i2.reshape(T, nb, self.t)

    def calc_consistency_penalty(self, t_i):
        # TODO: recalculate with einops, compare calculations
        T = t_i.shape[0]
        alpha_trans = self.alpha_transitions(t_i, torch.arange(self.b))
        alpha_trans = alpha_trans.reshape(T, 1, self.b, self.t)
        t_i2 = t_i.reshape(1, T, 1, self.t)
        penalty = (t_i2 - alpha_trans)**2
        assertEqual(penalty.shape, (T, T, self.b, self.t))
        penalty = penalty.sum(dim=-1)  # (T, T, self.b)
        return penalty


class Eq2Net(nn.Module):
    def __init__(self, abstract_policy_net, abstract_penalty=0.5,
                 consistency_ratio=1.):
        """
        model:
            DP: dynamic programming model
            HMM: HMM model
            micro: no options.
        """
        super().__init__()
        self.abstract_policy_net = abstract_policy_net
        self.a = abstract_policy_net.a
        self.b = abstract_policy_net.b
        self.t = abstract_policy_net.t

        # logp penalty for longer sequences
        self.abstract_penalty = abstract_penalty
        self.consistency_ratio = consistency_ratio

    def forward(self, s_i, actions):
        """
        s_i: (T+1, s) tensor
        actions: (T,) tensor of ints

        outputs: logp of sequence

        HMM calculation, building off Smith et al. 2018.

        At a high level:
            - keeps track of distribution over abstract actions, and what timestep
              that abstract action started. so (i+1, b) shape.
            - uses this to calculate expected
        """
        T = len(actions)
        assertEqual(s_i.shape[0], T + 1)
        # (T+1, t), (T+1, b, n), (T+1, b, 2), (T+1, b), (T+1, T+1, b)
        t_i, action_logps, stop_logps, start_logps, consistency_penalties = self.abstract_policy_net(s_i)

        total_logp = 0.
        total_consistency_penalty = 0.
        # (i+1, b) dist over options keeps track of when option started.
        option_step_dist = start_logps[0].unsqueeze(0)
        for i, action in enumerate(actions):
            # invariant: prob dist should sum to 1
            # I was getting error of ~1E-7 which got triggered by default value
            # only applies if no abstract penalty
            if not self.abstract_penalty:
                assert torch.isclose((s := torch.logsumexp(option_step_dist, (0, 1))),
                                     torch.tensor(0.), atol=1E-5), \
                       f'Not quite zero: {s}'

            # transition before acting. this way the state at which an option
            # starts is where its first move happens
            # => skip transition for the first step
            if i > 0:
                stop_lps = stop_logps[i, :, self.abstract_policy_net.stop_net_stop_ix]  # (b,)
                one_minus_stop_lps = stop_logps[i, :, self.abstract_policy_net.stop_net_continue_ix]  # (b,)
                start_lps = start_logps[i]  # (b,)

                # prob mass for options exiting which started at step i; broadcast
                option_step_stops = option_step_dist + stop_lps.reshape(1, self.b)  # (i+1, b)
                total_rearrange = torch.logsumexp(option_step_stops, dim=(0, 1))
                total_rearrange = total_rearrange - self.abstract_penalty
                # distribute new mass among new options. broadcast
                new_mass = start_lps + total_rearrange  # (b,)

                # mass that stays in place, aka doesn't stop; broadcast
                option_step_dist = option_step_dist + one_minus_stop_lps  # (T, b)
                # add new mass
                option_step_dist = torch.cat((option_step_dist,
                                             new_mass.unsqueeze(0)))

                # causal consistency penalty
                consistency_pens = consistency_penalties[:i + 1, i, :]  # (i+1, b)
                assertEqual(consistency_pens.shape, (i + 1, self.b))
                consistency_penalty = torch.logsumexp(option_step_dist + consistency_pens, dim=(0, 1))
                total_consistency_penalty += consistency_penalty

            action_lps = action_logps[i, :, action]  # (b,)
            # in prob space, this is a sum of probs weighted by macro-dist
            logp = torch.logsumexp(action_lps + option_step_dist, dim=(0, 1))
            total_logp += logp

        # all macro options need to stop at the very end.
        final_stop_lps = stop_logps[-1, :, self.abstract_policy_net.stop_net_stop_ix]  # (b,)
        # broadcast
        total_logp += torch.logsumexp(final_stop_lps.reshape(1, self.b) + option_step_dist, dim=(0, 1))

        # maximize logp, minimize causal inconsistency
        loss = -total_logp + self.consistency_ratio * total_consistency_penalty
        return loss


def train_abstractions(data, net, epochs, lr=1E-3):
    print(f"net has {num_params(net)} parameters")
    optimizer = torch.optim.Adam(net.parameters(), lr=lr)

    net.train()

    for epoch in range(epochs):
        train_loss = 0
        start = time.time()
        for s_i, actions in zip(data.states, data.moves):
            optimizer.zero_grad()
            loss = net(s_i, actions)
            # print(f"loss: {loss}")
            train_loss += loss
            # print(f"train_loss: {train_loss}")
            loss.backward()
            optimizer.step()

        print(f"epoch: {epoch}\t"
              + f"train loss: {loss}\t"
              + f"({time.time() - start:.0f}s)")
        if epoch % 10 == 0:
            utils.save_model(net, f'models/model_12-2.pt')

    # torch.save(abstract_net.state_dict(), 'abstract_net.pt')


def train_supervised(dataloader: DataLoader, net, epochs, lr=1E-4, save_every=None, print_every=1):
    optimizer = torch.optim.Adam(net.parameters(), lr=lr)
    criterion = nn.CrossEntropyLoss()

    net.train()

    for epoch in range(epochs):
        train_loss = 0
        start = time.time()
        correct = 0
        total = 0
        for states, actions in dataloader:
            optimizer.zero_grad()
            states = states.to(DEVICE)
            actions = actions.to(DEVICE)
            pred = net(states)
            loss = criterion(pred, actions)
            train_loss += loss
            loss.backward()
            optimizer.step()

            pred2 = torch.argmax(pred, dim=1)
            correct += sum(pred2 == actions).item()
            total += len(actions)

        acc = correct / total
        metrics = dict(
            epoch=epoch,
            loss=loss.item(),
            acc=acc,
        )
        mlflow.log_metrics(metrics, step=epoch)

        if print_every and epoch % print_every == 0:
            print(f"epoch: {epoch}\t"
                  + f"train loss: {loss}\t"
                  + f"acc: {acc:.3f}\t"
                  + f"({time.time() - start:.1f}s)")
        if save_every and epoch % save_every == 0:
            utils.save_mlflow_model(net, model_name=f"epoch-{epoch}")


def sample_trajectories(net, data, full_abstract=False):
    """
    To sample with options:
    1. sample option from start state.
    2. choose actions according to option policy until stop.
    3. after stopping, sample new option.
    4. repeat until done.

    if full_abstract=True, then we will execute alpha(t_0, b) to get new t_i to
    sample new option from. Otherwise, will get t_i from tau(s_i).
    """
    for i in range(len(data.trajs)):
        points = data.points[i]
        (x, y, x_goal, y_goal) = points[0][0]
        moves = ''.join(data.trajs[i])
        print(f'({x, y}) to ({x_goal, y_goal}) via {moves}')
        moves_taken = ''
        options = []
        current_option_path = ''
        start_t_of_current_option = None
        option = None
        for j in range(data.seq_len):
            if max(x, y) == data.max_coord:
                break
            state_embed = data.embed_state((x, y, x_goal, y_goal))
            state_batch = torch.unsqueeze(state_embed, 0)
            # only use action_logps, stop_logps, and start_logps
            t_i, action_logps, stop_logps, start_logps, causal_penalty = net.abstract_policy_net(state_batch)
            if option is None:
                option = Categorical(logits=start_logps).sample()
                start_t_of_current_option = t_i[0]
            else:
                # possibly stop previous option!
                stop = Categorical(logits=stop_logps[0, option, :]).sample()
                if stop == net.abstract_policy_net.stop_net_stop_ix:
                    if full_abstract:
                        new_t_i = net.abstract_policy_net.alpha_transition(start_t_of_current_option, option)
                        logits = net.abstract_policy_net.new_option_logps(new_t_i)
                    else:
                        logits = start_logps[0]

                    option = Categorical(logits=logits).sample()
                    options.append(current_option_path)
                    current_option_path = ''
                    start_t_of_current_option = new_t_i

            current_option_path += str(option.item())
            action = Categorical(logits=action_logps[0, option, :]).sample()
            # print(f"action: {action}")
            x, y = up_right.TrajData.execute((x, y), action)
            move = 'R' if action == 0 else 'U'
            moves_taken += move
            # print(f'now at ({x, y})')
        options.append(current_option_path)
        print(f'({0, 0}) to ({x, y}) via {moves_taken}')
        print(f"options: {'/'.join(options)}")
        print('-' * 10)


def boxworld_train():
    print('generating trajectories')

    env = old_box_world.make_env()
    trajs = old_box_world.generate_boxworld_data(n=10, env=env)
    print('trajectories generated')
    data = old_box_world.BoxworldData(trajs)

    a = 4
    b = 5
    t = 10
    tau_net = AllConv(output_dim=t, input_filters=3)
    micro_net = AllConv(output_dim=b * a, input_filters=3)
    stop_net = AllConv(output_dim=b * 2, input_filters=3)
    start_net = FC(t, b, hidden_dim=128, num_hidden=2)
    alpha_net = FC(t + b, t, hidden_dim=64, num_hidden=1)

    abstract_policy_net = AbstractPolicyNet(
        a, b, t,
        tau_net,
        micro_net,
        stop_net,
        start_net,
        alpha_net)

    net = Eq2Net(abstract_policy_net,
                 abstract_penalty=0.001,
                 consistency_ratio=1.0)

    utils.load_model(net, f'models/model_12-2__20.pt')
    train_abstractions(data, net, epochs=1)
    # utils.save_model(net, f'models/model_12-2.pt')
    old_box_world.sample_trajectories(net, n=10, env=env, max_steps=data.max_steps + 10, full_abstract=True, render=True)


<<<<<<< HEAD
def boxworld_sv_train(n=5000, drlnet=True, epochs=500, print_every=None):
=======
def old_box_world_sv_train(n=1000):
>>>>>>> 5dda76fa
    mlflow.set_experiment("Boxworld sv train")
    with mlflow.start_run():
        env = old_box_world.make_env()

        model_load_run_id = None
<<<<<<< HEAD
        if print_every is None:
            print_every = epochs / 5
=======
        drlnet = True
        epochs = 1
        print_every = 5
>>>>>>> 5dda76fa

        mlflow.log_params(dict(model_load_run_id=model_load_run_id,
                               epochs=epochs,
                               n=n,
                               drlnet=drlnet,
                               ))
        if model_load_run_id is not None:
            net = utils.load_mlflow_model(model_load_run_id)
        else:
            mlflow.log_params(dict(drlnet=drlnet))
            if drlnet:
                net = RelationalDRLNet(input_channels=3).to(DEVICE)
            else:
                net = AllConv(input_filters=3, residual_blocks=2, residual_filters=24, output_dim=4).to(DEVICE)
            print(f"Net has {num_params(net)} parameters")

            try:
                i = 0
                while True:
                    i += 1
                    print(f'Round {i}')
                    utils.print_memory_usage()

                    with Timing("Generated trajectories"):
                        trajs = old_box_world.generate_boxworld_data(n=n, env=env, path_len=1)
                    data = old_box_world.BoxWorldDataset(trajs)
                    utils.print_memory_usage()
                    print(f'{len(data)} examples')
                    dataloader = DataLoader(data, batch_size=256, shuffle=True)
                    utils.print_memory_usage()

                    train_supervised(dataloader, net, epochs=epochs, print_every=print_every)

                    with Timing("Evaluated model"):
                        old_box_world.eval_model(net, env, n=100, T=100)
                        # boxworld.eval_model(net, env, n=100, T=100, argmax=True)
            except KeyboardInterrupt:
                utils.save_mlflow_model(net)


def boxworld_sv_train(n=1000):
    mlflow.set_experiment("Boxworld sv train")
    with mlflow.start_run():
        env = box_world.BoxWorldEnv()

        model_load_run_id = None
        drlnet = True
        epochs = 1
        print_every = 5

        mlflow.log_params(dict(model_load_run_id=model_load_run_id,
                               epochs=epochs,
                               ))
        if model_load_run_id is not None:
            net = utils.load_mlflow_model(model_load_run_id)
        else:
            mlflow.log_params(dict(drlnet=drlnet))
            if drlnet:
                net = RelationalDRLNet(input_channels=box_world.NUM_ASCII).to(DEVICE)
            else:
                net = AllConv(input_filters=box_world.NUM_ASCII,
                              residual_blocks=2,
                              residual_filters=24,
                              output_dim=4).to(DEVICE)
            print(f"Net has {num_params(net)} parameters")

            try:
                i = 0
                while True:
                    i += 1
                    print(f'Round {i}')

                    with Timing("Generated trajectories"):
<<<<<<< HEAD
                        trajs = boxworld.generate_boxworld_data(n=n, env=env)
                    data = boxworld.BoxWorldDataset(trajs)
=======
                        trajs = box_world.generate_boxworld_data(n=n, env=env)
                    data = box_world.BoxWorldDataset(trajs)
>>>>>>> 5dda76fa
                    print(f'{len(data)} examples')
                    dataloader = DataLoader(data, batch_size=256, shuffle=True)

                    train_supervised(dataloader, net, epochs=epochs, print_every=print_every)

                    with Timing("Evaluated model"):
<<<<<<< HEAD
                        boxworld.eval_model(net, env, n=50)
=======
                        box_world.eval_model(net, env, n=100, T=100)
>>>>>>> 5dda76fa
            except KeyboardInterrupt:
                utils.save_mlflow_model(net)


def main():
    scale = 3
    seq_len = 5
    trajs = up_right.generate_data(scale, seq_len, n=100)

    data = up_right.TrajData(trajs)

    s = data.state_dim
    abstract_policy_net = AbstractPolicyNet(
        a := 2, b := 2, t := 10,
        tau_net=FC(s, t, hidden_dim=64, num_hidden=1),
        micro_net=FC(s, b * a, hidden_dim=64, num_hidden=1),
        stop_net=FC(s, b * 2, hidden_dim=64, num_hidden=1),
        start_net=FC(t, b, hidden_dim=64, num_hidden=1),
        alpha_net=FC(t + b, t, hidden_dim=64, num_hidden=1))
    net = Eq2Net(abstract_policy_net,
                 abstract_penalty=0.0001,
                 consistency_ratio=1.0)

    # utils.load_model(net, f'models/model_9-10_{model}.pt')
    train_abstractions(data, net, epochs=100)
    # utils.save_model(net, f'models/model_9-17.pt')
    eval_data = up_right.TrajData(up_right.generate_data(scale, seq_len, n=10),
                                  max_coord=data.max_coord)
    sample_trajectories(net, eval_data, full_abstract=True)


if __name__ == '__main__':
    parser = argparse.ArgumentParser(description='gcsl')
    parser.add_argument("--cnn",
                        action="store_true",
                        dest="cnn")
    parser.add_argument("--test",
                        action="store_true",
                        dest="test")
    args = parser.parse_args()
    print(f"args: {args}")

    random.seed(1)
    torch.manual_seed(1)
    utils.print_torch_device()

    # n = 50 if args.test else 5000
    n = 1000
    boxworld_sv_train(n=n, drlnet=not args.cnn, epochs=100)<|MERGE_RESOLUTION|>--- conflicted
+++ resolved
@@ -1,7 +1,4 @@
-<<<<<<< HEAD
 import argparse
-=======
->>>>>>> 5dda76fa
 import random
 import time
 import torch.nn as nn
@@ -364,24 +361,17 @@
     old_box_world.sample_trajectories(net, n=10, env=env, max_steps=data.max_steps + 10, full_abstract=True, render=True)
 
 
-<<<<<<< HEAD
-def boxworld_sv_train(n=5000, drlnet=True, epochs=500, print_every=None):
-=======
 def old_box_world_sv_train(n=1000):
->>>>>>> 5dda76fa
-    mlflow.set_experiment("Boxworld sv train")
+    mlflow.set_experiment("Old boxworld sv train")
     with mlflow.start_run():
         env = old_box_world.make_env()
 
         model_load_run_id = None
-<<<<<<< HEAD
         if print_every is None:
             print_every = epochs / 5
-=======
+
         drlnet = True
         epochs = 1
-        print_every = 5
->>>>>>> 5dda76fa
 
         mlflow.log_params(dict(model_load_run_id=model_load_run_id,
                                epochs=epochs,
@@ -455,24 +445,15 @@
                     print(f'Round {i}')
 
                     with Timing("Generated trajectories"):
-<<<<<<< HEAD
-                        trajs = boxworld.generate_boxworld_data(n=n, env=env)
-                    data = boxworld.BoxWorldDataset(trajs)
-=======
                         trajs = box_world.generate_boxworld_data(n=n, env=env)
-                    data = box_world.BoxWorldDataset(trajs)
->>>>>>> 5dda76fa
+
                     print(f'{len(data)} examples')
                     dataloader = DataLoader(data, batch_size=256, shuffle=True)
 
                     train_supervised(dataloader, net, epochs=epochs, print_every=print_every)
 
                     with Timing("Evaluated model"):
-<<<<<<< HEAD
-                        boxworld.eval_model(net, env, n=50)
-=======
                         box_world.eval_model(net, env, n=100, T=100)
->>>>>>> 5dda76fa
             except KeyboardInterrupt:
                 utils.save_mlflow_model(net)
 
