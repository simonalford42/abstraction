--- conflicted
+++ resolved
@@ -868,23 +868,17 @@
                                               d=dim,
                                               out_dim=out_dim)
         else:
-<<<<<<< HEAD
-            self.micro_net = MicroNet(input_shape=box_world.GRID_SIZE,
-                                      input_channels=box_world.NUM_ASCII,
-                                      out_dim=out_dim)
-=======
             if bigger:
-                self.micro_net = MicroNet(input_shape=box_world.DEFAULT_GRID_SIZE,
+                self.micro_net = MicroNet(input_shape=box_world.GRID_SIZE,
                                           input_channels=box_world.NUM_ASCII,
                                           out_dim=out_dim,
                                           d=64,
                                           third_conv=True,
                                           inter_channels=24)
             else:
-                self.micro_net = MicroNet(input_shape=box_world.DEFAULT_GRID_SIZE,
+                self.micro_net = MicroNet(input_shape=box_world.GRID_SIZE,
                                           input_channels=box_world.NUM_ASCII,
                                           out_dim=out_dim)
->>>>>>> 60a03a64
         self.a = a
         self.b = b
 
