--- conflicted
+++ resolved
@@ -143,15 +143,6 @@
     parser.add_argument('--model', type=str, default='cc', choices=['sv', 'cc', 'hmm-homo', 'hmm', 'ccts', 'ccts-reduced'])
     parser.add_argument('--seed', type=int, default=1, help='seed=0 chooses a random seed')
     parser.add_argument('--tau_noise', type=float, default=0.0, help='STD of N(0, sigma) noise added to abstract state embedding to aid planning')
-<<<<<<< HEAD
-    parser.add_argument('--neptune', action='store_true', help='log results to neptune.ai')
-    parser.add_argument('--no_log', action='store_true', help='dont log anything')
-    parser.add_argument('--n', type=int, default=argparse.SUPPRESS, n='number of trajs in dataset')
-    parser.add_argument('--eval', action='store_true', help='skip training and eval model')
-    parser.add_argument('--abstract_dim', type=int, default=32, help='dim of abstract state')
-    parser.add_argument('--ellis', action='store_true', help='run on ellis GPU (=larger batch size)')
-    parser.add_argument('--freeze', type=float, default=False, help='what % through training to freeze microcontroller')
-=======
     parser.add_argument('--neptune', action='store_true')
     parser.add_argument('--no_log', action='store_true')
     parser.add_argument('--n', type=int, default=argparse.SUPPRESS)
@@ -161,7 +152,6 @@
     parser.add_argument('--freeze', type=float, default=False, help='what % through training to freeze some subnets of control net')
     parser.add_argument('--hidden_dim', type=int, default=32)
     parser.add_argument('--num_hidden', type=int, default=2)
->>>>>>> 8a708c0e
     args = parser.parse_args()
 
     if not args.seed:
@@ -193,11 +183,7 @@
         # model_load_path='models/724f7c53fb6549f094e118422788442c.pt'
     )
     params.update(vars(args))
-<<<<<<< HEAD
-    featured_params = ['model', 'abstract_pen', 'batch_size', 'tau_noise']
-=======
     featured_params=['model', 'abstract_pen', 'tau_noise']
->>>>>>> 8a708c0e
 
     if 'model_load_path' in params:
         net = utils.load_model(params['model_load_path'])
