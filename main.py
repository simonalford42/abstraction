--- conflicted
+++ resolved
@@ -326,13 +326,9 @@
 
             move_loss = F.cross_entropy(move_logits, moves, reduction='mean')
             state_loss = F.kl_div(state_preds, target_state_embeds, log_target=True, reduction='batchmean')
-<<<<<<< HEAD
             loss = move_loss + params.state_loss_weight * state_loss
-=======
             print(f"{move_loss=}")
             print(f"{state_loss=}")
-            loss = move_loss + params.state_loss_scale * state_loss
->>>>>>> 11cb4f8b
 
             train_loss += loss.item()
             total_move_loss += move_loss.item()
