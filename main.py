from typing import Any
import mlflow
import numpy as np
import wandb
from torch.utils.data import DataLoader
import planning
import argparse
import torch
import torch.nn as nn
import random
import utils
from utils import Timing, DEVICE, assert_shape, assert_equal
from abstract import boxworld_controller, boxworld_homocontroller
import abstract
from hmm import CausalNet, SVNet, HmmNet
import time
import box_world
import data
from modules import RelationalDRLNet, MicroNet2, MicroNet3
import muzero
import torch.nn.functional as F
import neurosym
from pyDatalog import pyDatalog as pyd
from itertools import chain
from einops.layers.torch import Rearrange


def fine_tune(control_net, params):
    env = box_world.BoxWorldEnv(seed=params.seed)
    dataset = data.PlanningDataset(env, control_net, n=params.n, tau_precompute=params.tau_precompute)
    print(f'{len(dataset)} fine-tuning examples')
    params.epochs = int(params.traj_updates / len(dataset))

    dataloader = DataLoader(dataset, batch_size=params.batch_size, shuffle=True,
                            collate_fn=data.latent_traj_collate)

    optimizer = torch.optim.Adam(control_net.parameters(), lr=params.lr)
    control_net.train()

    if params.tau_precompute:
        control_net.freeze_microcontroller()
    else:
        control_net.freeze_all_controllers()

    last_test_time = False
    last_save_time = time.time()
    epoch = 0
    updates = 0

    while updates < params.traj_updates:
        if hasattr(dataloader.dataset, 'shuffle'):
            dataloader.dataset.shuffle(batch_size=params.batch_size)

        train_loss = 0

        first = True
        for states, options, solveds, lengths, masks in dataloader:
            states, options, solveds, lengths, masks = [x.to(DEVICE) for x in [states, options, solveds, lengths, masks]]

            B, T, *s = states.shape

            if not params.tau_precompute:
                states_flattened = states.reshape(B * T, *s)
                t_i_flattened = control_net.tau_net(states_flattened)
                t_i = t_i_flattened.reshape(B, T, control_net.t)
            else:
                t_i = states

            # if params.test_every and epoch % params.test_every == 0 and first:
            #     preds = control_net.macro_transitions2(t_i[:, 0], options[:, 0])
            #     wandb.log({'avg cc loss': (t_i[:, 1] - preds).sum() / t_i.shape[0]})
            #     first = False

            loss = abstract.fine_tune_loss_v3(t_i, options, solveds, control_net, masks)

            train_loss += loss.item()
            loss = loss / sum(lengths)

            loss.backward()
            optimizer.step()
            optimizer.zero_grad()
            updates += B

        wandb.log({'loss': train_loss})

        if (params.test_every
                and (not last_test_time
                     or (time.time() - last_test_time > (params.test_every * 60)))):
            last_test_time = time.time()
            utils.warn('fixed test env seed')
            planning.eval_planner(
                control_net, box_world.BoxWorldEnv(seed=env.seed), n=params.num_test,
                # control_net, box_world.BoxWorldEnv(seed=env.seed + 1), n=params.num_test,
            )

        if (not params.no_log and params.save_every
                and (time.time() - last_save_time > (params.save_every * 60))):
            last_save_time = time.time()
            path = utils.save_model(control_net, f'models/{params.id}-epoch-{epoch}_control.pt')
            wandb.log({'models': wandb.Table(columns=['path'], data=[[path]])})

        epoch += 1

    if not params.no_log and params.save_every:
        path = utils.save_model(control_net, f'models/{params.id}_control.pt')
        wandb.log({'models': wandb.Table(columns=['path'], data=[[path]])})


def learn_options(net, params):
    env = box_world.BoxWorldEnv(seed=params.seed, solution_length=params.solution_length)
    dataset = data.BoxWorldDataset(env, n=params.n, traj=True)
    dataloader = DataLoader(dataset, batch_size=params.batch_size, shuffle=False, collate_fn=data.traj_collate)

    params.epochs = int(params.traj_updates / params.n)

    optimizer = torch.optim.Adam(net.parameters(), lr=params.lr)
    net.train()
    test_env = box_world.BoxWorldEnv(solution_length=params.solution_length)

    num_params = utils.num_params(net)
    print(f"Net has {num_params} parameters")
    wandb.config.params = num_params

    last_test_time = False
    last_save_time = time.time()
    updates = 0
    epoch = 0

    while updates < params.traj_updates:
        if params.gumbel:
            abstract.GUMBEL_TEMP = params.gumbel_sched(epoch / params.epochs)

        if params.freeze is not False and updates / params.traj_updates >= params.freeze:
            # net.control_net.freeze_all_controllers()
            net.control_net.freeze_microcontroller()

        if hasattr(dataloader.dataset, 'shuffle'):
            dataloader.dataset.shuffle(batch_size=params.batch_size)

        train_loss = 0
        for s_i_batch, actions_batch, lengths, masks in dataloader:
            optimizer.zero_grad()
            s_i_batch, actions_batch, masks = s_i_batch.to(DEVICE), actions_batch.to(DEVICE), masks.to(DEVICE)

            loss = net(s_i_batch, actions_batch, lengths, masks)

            train_loss += loss.item()
            # reduce just like cross entropy so batch size doesn't affect LR
            loss = loss / sum(lengths)
            loss.backward()
            optimizer.step()

        wandb.log({'loss': train_loss})
        if params.gumbel:
            wandb.log({'gumbel_temp': abstract.GUMBEL_TEMP})
        if params.toy_test:
            print(f'{train_loss=}')

        if (params.test_every
                and (not last_test_time
                     or (time.time() - last_test_time > (params.test_every * 60)))):
            last_test_time = time.time()

            # test_env = box_world.BoxWorldEnv(seed=params.seed)
            # print('fixed test env')
            test_acc = data.eval_options_model(net.control_net, test_env, n=params.num_test)
            # test_acc = planning.eval_planner(
            #     net.control_net, box_world.BoxWorldEnv(seed=params.seed), n=params.num_test,
            # )
            wandb.log({'acc': test_acc})

        if (not params.no_log and params.save_every
                and (time.time() - last_save_time > (params.save_every * 60))):
            last_save_time = time.time()
            path = utils.save_model(net, f'models/{params.id}-epoch-{epoch}.pt')
            wandb.log({'models': wandb.Table(columns=['path'], data=[[path]])})

        epoch += 1
        updates += params.n

    if not params.no_log:
        path = utils.save_model(net, f'models/{params.id}.pt')
        wandb.log({'models': wandb.Table(columns=['path'], data=[[path]])})


def sv_train(run, dataloader: DataLoader, net, epochs, lr=1E-4, save_every=None, print_every=1):
    """
    Train a basic supervised model, no option learning or anything.
    """
    optimizer = torch.optim.Adam(net.parameters(), lr=lr)
    net.train()

    for epoch in range(epochs):
        train_loss = 0
        start = time.time()
        for s_i_batch, actions_batch, lengths, masks in dataloader:
            optimizer.zero_grad()
            s_i_batch, actions_batch, masks = s_i_batch.to(DEVICE), actions_batch.to(DEVICE), masks.to(DEVICE)
            loss = net(s_i_batch, actions_batch, lengths, masks)
            # if isinstance(net, ShrinkingRelationalDRLNet):
                # loss += net.shrink_loss()

            train_loss += loss.item()
            # reduce just like cross entropy so batch size doesn't affect LR
            loss = loss / sum(lengths)
            if run:
                run[f'{epoch}batch/loss'].log(loss.item())
                run[f'{epoch}batch/avg length'].log(sum(lengths) / len(lengths))
                run[f'{epoch}batch/mem'].log(utils.get_memory_usage())
            loss.backward()
            optimizer.step()

        if run:
            run['epoch'].log(epoch)
            run['loss'].log(train_loss)
            run['time'].log(time.time() - start)

        if print_every and epoch % print_every == 0:
            print(f"epoch: {epoch}\t"
                  + f"train loss: {train_loss}\t"
                  + f"({time.time() - start:.1f}s)")



def neurosym_symbolic_supervised_state_abstraction(dataloader: DataLoader, net, params):
    """
    Train a basic supervised model.
    """
    optimizer = torch.optim.Adam(net.parameters(), lr=params.lr)
    net.train()

    params.epochs = int(params.traj_updates / params.n)

    updates = 0
    epoch = 0

    obs_info = []

    while updates < params.traj_updates:
        total_hard_matches = 0
        total_negatives = 0
        total_positives = 0
        total_negative_matches = 0
        total_positive_matches = 0
        spotwise_correct = None

        train_loss = 0
        start = time.time()
        for inputs, targets in dataloader:
            optimizer.zero_grad()

            if spotwise_correct is None:
                spotwise_correct = torch.zeros(targets.shape[1:], device=DEVICE)

            inputs, targets = inputs.to(DEVICE), targets.to(DEVICE)
            preds = net(inputs)
            # greedily convert probabilities to hard predictions
            hard_preds = torch.round(preds)
            # calculate number of hard matches by iterating through and counting perfect matches
            for inp, pred, target in zip(inputs, hard_preds, targets):
                negative_spots = (target == 0)
                positive_spots = (target == 1)
                match_tensor = (target == pred)
                spotwise_correct += match_tensor
                total_negatives += negative_spots.sum()
                total_positives += positive_spots.sum()
                total_negative_matches += (negative_spots * match_tensor).sum()
                total_positive_matches += (positive_spots * match_tensor).sum()

                assert torch.where(inp[:, 0, 0] != 0)[0] - 3 == torch.where(target[neurosym.HELD_KEY_IX, :, 0] != 0)[0]

                if torch.equal(pred, target):
                    total_hard_matches += 1
                elif epoch > 50:
                    if torch.any(pred[0, :, 0] != target[0, :, 0]):
                        obs_info.append((inp, pred[0, :, 0], target[0, :, 0]))

            loss = F.binary_cross_entropy(preds, targets, reduction='mean')
            train_loss += loss.item()
            loss.backward()
            optimizer.step()

        acc = total_hard_matches / len(dataloader.dataset)
        spotwise_acc = spotwise_correct / len(dataloader.dataset)
        negative_acc = (total_negative_matches / total_negatives).item()
        positive_acc = (total_positive_matches / total_positives).item()

        wandb.log({'loss': train_loss,
                   'acc': acc,
                   'negative_acc': negative_acc,
                   'positive_acc': positive_acc})

        if epoch % 10 == 0:
            print(f'{train_loss=}, {acc=}, {negative_acc=}, {positive_acc=}')
            print(f"{spotwise_acc=}")

            if epoch > 50:
                if len(obs_info) > 1:
                    print(f"{net.conv1.weight=}")
                    if len(obs_info) > 10:
                        random.shuffle(obs_info)
                        obs_info = obs_info[:3]
                    for obs, pred_keys, target_keys in obs_info:
                        # convert from tensor to ascii
                        ascii_obs = data.tensor_to_obs(obs)
                        print(f"{pred_keys=}")
                        print(f"{target_keys=}")
                        print(ascii_obs)
                        with torch.no_grad():
                            preds2 = net(obs.unsqueeze(0), prnt=True)



        epoch += 1
        updates += len(dataloader.dataset)

    if not params.no_log and params.save_every:
        path = utils.save_model(net, f'models/{params.id}_neurosym.pt')
        wandb.log({'models': wandb.Table(columns=['path'], data=[[path]])})


def learn_neurosym_world_model(dataloader: DataLoader, net, options_net, world_model_program, params):
    optimizer = torch.optim.Adam(chain(net.parameters(), options_net.parameters()), lr=params.lr)
    # optimizer = torch.optim.SGD(net.parameters(), lr=params.lr)
    net.train()

    params.epochs = int(params.traj_updates / params.n)

    updates = 0
    epoch = 0

    last_save_time = time.time()

    while updates < params.traj_updates:
        train_loss = 0
        total_state_loss = 0
        total_move_loss = 0
        count = 0

        moves_num_right = 0
        for states, moves, target_states in dataloader:
            count += 1
            optimizer.zero_grad()

            states, moves, target_states = states.to(DEVICE), moves.to(DEVICE), target_states.to(DEVICE)

            state_embeds = net(states)
            correct_state_embeds = torch.stack([neurosym.tensor_to_symbolic_state(states[i]) for i in range(len(states))], dim=0)
            correct_state_embeds = state_embeds.to(DEVICE)

            with torch.no_grad():
                target_state_embeds = net(target_states)
                # correct_target_state_embeds = torch.stack([neurosym.tensor_to_symbolic_state(target_states[i]) for i in range(len(target_states))], dim=0)
                # correct_target_state_embeds = correct_target_state_embeds.to(DEVICE)

            move_logits = options_net(state_embeds)
            move_precond_logps = neurosym.precond_logps(state_embeds)
            assert_equal(move_logits.shape, move_precond_logps.shape)
            move_logits = move_logits * move_precond_logps

            move_preds = torch.argmax(move_logits, dim=1)
            moves_num_right += (move_preds == moves).sum()
            move_loss = F.cross_entropy(move_logits, moves, reduction='mean')
            # print(f"{move_precond_logps=}")
            # print(f"{moves=}")

            # state_preds = neurosym.world_model_step(state_embeds, moves, world_model_program)
            # state_loss = F.kl_div(state_preds, target_state_embeds, log_target=True, reduction='batchmean')
            state_loss = 

            # loss = move_loss + params.state_loss_weight * state_loss
            loss = move_loss
            # print(f"{move_loss=}")
            assert_equal(state_loss.item(), 0)
            # print(f"{state_loss=}")

            train_loss += loss.item()
            total_move_loss += move_loss.item()
            total_state_loss += state_loss.item()

            loss.backward()
            optimizer.step()

        wandb.log({'loss': train_loss,
                   'total_move_loss': total_move_loss,
                   'total_state_loss': total_state_loss})

        epoch += 1
        updates += len(dataloader.dataset)

        if (not params.no_log and params.save_every
                and (time.time() - last_save_time > (params.save_every * 60))):
            last_save_time = time.time()
            path = utils.save_model(net, f'models/{params.id}_neurosym-epoch-{epoch}.pt')
            wandb.log({'models': wandb.Table(columns=['path'], data=[[path]])})

    if not params.no_log and params.save_every:
        path = utils.save_model(net, f'models/{params.id}_neurosym.pt')
        wandb.log({'models': wandb.Table(columns=['path'], data=[[path]])})


def adjust_state_dict(state_dict):
    state_dict2 = {}
    for k, v in state_dict.items():
        if 'tau_net' in k:
            x = len('control_net.tau_net.')
            k2 = k[:x] + '0.' + k[x:]
            state_dict2[k2] = v
        else:
            state_dict2[k] = v
    return state_dict2


def make_gumbel_schedule_fn(params):
    if not params.gumbel:
        return False

    plateau_percent = 0.8
    # r is set so that np.exp(-r * plateau_percent) = 0.5
    r = -np.log(0.5) / plateau_percent

    def schedule_temp(percent_through):
        # between 0.5 and 1
        x = np.exp(-r * percent_through)
        # between 0 and 1
        x = 2 * x - 1
        # between stop and start
        x = params.g_stop_temp + x * (params.g_start_temp - params.g_stop_temp)
        return max(params.g_stop_temp, x)

    return schedule_temp


def make_net(params):
    if params.load:
        net = utils.load_model(params.model_load_path)
    elif params.model == 'sv':
        net = SVNet(boxworld_homocontroller(b=1, shrink_micro_net=params.shrink_micro_net), shrink_micro_net=params.shrink_micro_net)
    else:
        if params.model == 'hmm-homo':
            # HMM algorithm where start probs, stop probs, action probs all come from single NN
            control_net = boxworld_homocontroller(b=params.b)
        else:
            typ = 'hetero' if params.model in ['hmm', 'cc'] else params.model
            control_net = boxworld_controller(typ, params)
        if params.model in ['hmm', 'hmm-homo', 'ccts']:
            net = HmmNet(control_net, abstract_pen=params.abstract_pen, shrink_micro_net=params.shrink_micro_net)
        elif params.model == 'cc':
            assert not params.shrink_micro_net
            net = CausalNet(control_net, abstract_pen=params.abstract_pen, cc_weight=params.cc_weight)
        else:
            raise NotImplementedError()

    return net


def boxworld_main():
    parser = argparse.ArgumentParser()
    parser.add_argument('--note', type=str, default='')
    parser.add_argument('--n', type=int, default=20000)
    parser.add_argument('--traj_updates', type=float, default=argparse.SUPPRESS)
    parser.add_argument('--b', type=int, default=10, help='number of options')
    parser.add_argument('--abstract_pen', type=float, default=1.0, help='for starting a new option, this penalty is subtracted from the overall logp of the seq')
    parser.add_argument('--model', type=str, default='cc', choices=['sv', 'cc', 'hmm-homo', 'hmm', 'ccts', 'ccts-reduced'])
    parser.add_argument('--seed', type=int, default=1, help='seed=0 chooses a random seed')
    parser.add_argument('--lr', type=float, default=8E-4)
    parser.add_argument('--batch_size', type=int, default=argparse.SUPPRESS)
    parser.add_argument('--abstract_dim', type=int, default=32)
    parser.add_argument('--tau_noise_std', type=float, default=0.0, help='STD of N(0, sigma) noise added to abstract state embedding to aid planning')
    parser.add_argument('--freeze', type=float, default=False, help='what % through training to freeze some subnets of control net')

    parser.add_argument('--load', action='store_true')
    parser.add_argument('--ellis', action='store_true')
    parser.add_argument('--no_log', action='store_true')
    parser.add_argument('--fine_tune', action='store_true')
    parser.add_argument('--tau_precompute', action='store_true')
    parser.add_argument('--replace_trans_net', action='store_true')
    parser.add_argument('--batch_norm', action='store_true')
    parser.add_argument('--no_tau_norm', action='store_true')
    parser.add_argument('--relational_micro', action='store_true')
    parser.add_argument('--toy_test', action='store_true')
    parser.add_argument('--separate_option_nets', action='store_true')
    parser.add_argument('--gumbel', action='store_true')
    parser.add_argument('--g_start_temp', type=float, default=1)
    parser.add_argument('--g_stop_temp', type=float, default=1)
    parser.add_argument('--num_categories', type=int, default=8)
    parser.add_argument('--shrink_micro_net', action='store_true')
    parser.add_argument('--shrink_loss_scale', type=float, default=1)

    parser.add_argument('--solution_length', type=tuple, default=(1, 2, 3, 4),
                        help='box world env solution_length, may be single number or tuple of options')
    parser.add_argument('--muzero', action='store_true')
    parser.add_argument('--muzero_scratch', action='store_true')
    parser.add_argument('--num_test', type=int, default=200)
    parser.add_argument('--test_every', type=float, default=60, help='number of minutes to test every, if false will not test')
    parser.add_argument('--save_every', type=float, default=180, help='number of minutes to save every, if false will not save')
    parser.add_argument('--neurosym', action='store_true')
    parser.add_argument('--cc_neurosym', action='store_true')
    parser.add_argument('--sv_options', action='store_true')
    # parser.add_argument('--sv_options_net_fc', action='store_true')
    parser.add_argument('--dim', type=int, default=64, help='latent dim of relational net')
    parser.add_argument('--num_attn_blocks', type=int, default=2)
    parser.add_argument('--num_heads', type=int, default=4)
    parser.add_argument('--state_loss_weight', type=float, default=1.0)
    parser.add_argument('--cc_weight', type=float, default=1.0)
    parser.add_argument('--fake_cc_neurosym', action='store_true', help='hard coded state abstraction fn')
    parser.add_argument('--symbolic_sv', action='store_true')
    parser.add_argument('--micro_net2', action='store_true')
    parser.add_argument('--num_out', type=int, default=None)
    parser.add_argument('--check_ix', type=int, default=-1)
    parser.add_argument('--num_check', type=int, default=0)
    parser.add_argument('--sv_micro', action='store_true')
    parser.add_argument('--sv_micro_data_type', type=str, default='full_traj')
    parser.add_argument('--relational_macro', action='store_true')

    params = parser.parse_args()

    if params.num_check > 0:
        neurosym.CHECK_IXS = [i+1 for i in range(params.num_check)]
    else:
        neurosym.CHECK_IXS = [params.check_ix]

    utils.gpu_check()

    if not params.seed:
        seed = random.randint(0, 2**32 - 1)
        params.seed = seed

    random.seed(params.seed)
    torch.manual_seed(params.seed)

    # the parser parses as string tuple instead of int tuple
    params.solution_length = tuple(int(l) for l in params.solution_length)

    if not hasattr(params, 'batch_size'):
        if params.relational_micro or params.gumbel or params.shrink_micro_net:
            params.batch_size = 16
        elif params.neurosym:
            params.batch_size = 128
        else:
            params.batch_size = 32
        if params.ellis:  # more memory available!
            params.batch_size *= 2
        if params.abstract_dim > 64:
            params.batch_size = max(1, int(params.batch_size / 2))

    if params.cc_neurosym:
        params.model = 'cc'
        params.b = box_world.NUM_COLORS
        params.batch_size = max(1, int(params.batch_size / 2))
    if params.fake_cc_neurosym:
        params.b = box_world.NUM_COLORS

    if params.fine_tune and not params.load:
        print('WARNING: params.load = False, creating new model')
        # params.load = True

    if not hasattr(params, 'traj_updates'):
        params.traj_updates = 1E8 if (params.fine_tune or params.muzero or params.neurosym) else 1E7  # default: 1E7

    params.model_load_path = 'models/7caf148820a04ce3bbd8bbfb43a8cd9c.pt'

    params.gumbel_sched = make_gumbel_schedule_fn(params)
    params.device = torch.cuda.get_device_name(DEVICE) if torch.cuda.is_available() else 'cpu'

    if params.toy_test:
        # params.n = 100
        params.n = 10
        params.batch_size = 5
        params.traj_updates = 500
        params.test_every = 1
        params.save_every = False
        params.no_log = True
        params.num_test = 5

    if params.no_log:
        global mlflow
        mlflow = utils.NoMlflowRun()
    else:
        mlflow.set_experiment('Boxworld 3/22')

    if params.muzero:
        params.load = True

    with Timing('Completed training'):
        with mlflow.start_run():
            params.id = mlflow.active_run().info.run_id
            print(f"Starting run:\n{mlflow.active_run().info.run_id}")

            print(f'{params=}')

            wandb.init(project="abstraction",
                       mode='disabled' if params.no_log else 'online',
                       config=vars(params))

            if params.muzero:
                net = make_net(params).to(DEVICE)
                data_net = net

                if params.muzero_scratch:
                    params.load = False
                    net = make_net(params).to(DEVICE)

                muzero.main(net.control_net, params, data_net=data_net.control_net)
            elif params.sv_micro:
                params.load = True
                net = make_net(params).to(DEVICE).control_net
                assert isinstance(net, abstract.HeteroController)
                sv_micro_train(params, net)
            elif params.fine_tune:
                fine_tune(net.control_net, params)
            elif params.neurosym:
                neurosym_train(params)
            elif params.sv_options:
                sv_option_pred(params)
            else:
                net = make_net(params).to(DEVICE)
                learn_options(net, params)


def neurosym_train(params):
    # seems like I have to do this outside of the function to get it to work?
    pyd.create_terms('X', 'Y', 'held_key', 'domino', 'action', 'neg_held_key', 'neg_domino')

    solution_length = (max(params.solution_length), )
    env = box_world.BoxWorldEnv(solution_length=solution_length, num_forward=(4, ))

    if params.symbolic_sv:
        dataset = neurosym.supervised_symbolic_state_abstraction_data(env, n=params.n, num_out=params.num_out)
        abs_data = data.ListDataset(dataset)
        print(f'{len(abs_data)} examples')
        dataloader = DataLoader(abs_data, batch_size=params.batch_size, shuffle=True)

        if params.micro_net2:
            if params.num_out is None:
                net = MicroNet2(input_channels=box_world.NUM_ASCII, num_colors=box_world.NUM_COLORS).to(DEVICE)
            else:
                net = MicroNet3(input_channels=box_world.NUM_ASCII, num_colors=box_world.NUM_COLORS, num_out=params.num_out).to(DEVICE)
        else:
            C = box_world.NUM_COLORS
            out_dim = 2 * C * C
            net = RelationalDRLNet(input_channels=box_world.NUM_ASCII, out_dim=out_dim, d=128)
            net = nn.Sequential(net,
                                Rearrange('b (p C1 C2) -> b p C1 C2', p=2, C1=C, C2=C),
                                nn.Sigmoid(),
                                ).to(DEVICE)

        print(f"Net has {utils.num_params(net)} parameters")
        neurosym_symbolic_supervised_state_abstraction(dataloader, net, params)
    else:
        abs_data = data.ListDataset(neurosym.world_model_data(env, n=params.n))
        dataloader = DataLoader(abs_data, batch_size=params.batch_size, shuffle=True)

        C = box_world.NUM_COLORS
        out_dim = 2 * C * C * 2
        net = RelationalDRLNet(input_channels=box_world.NUM_ASCII, out_dim=out_dim)
        net = nn.Sequential(net,
                            Rearrange('b (p C1 C2 two) -> b p C1 C2 two', p=2, C1=C, C2=C, two=2),
                            nn.LogSoftmax(dim=-1),
                            ).to(DEVICE)

        print(f"Net has {utils.num_params(net)} parameters")

<<<<<<< HEAD
        # if params.sv_options_net_fc:
        options_net = neurosym.SVOptionNet(num_colors=box_world.NUM_COLORS,
                                           num_options=box_world.NUM_COLORS,
                                           hidden_dim=128,
                                           num_hidden=2).to(DEVICE)
        # else:
        #     options_net = neurosym.SVOptionNet2(num_colors=box_world.NUM_COLORS,
        #                                         num_options=box_world.NUM_COLORS,
        #                                         num_heads=params.num_heads,
        #                                         hidden_dim=128).to(DEVICE)
=======
        if params.sv_options_net_fc:
            options_net = neurosym.SVOptionNet(num_colors=box_world.NUM_COLORS,
                                               num_options=box_world.NUM_COLORS,
                                               hidden_dim=128,
                                               num_hidden=2).to(DEVICE)
        else:
            assert False, 'sv options net w attention gone?'
            # options_net = neurosym.SVOptionNet2(num_colors=box_world.NUM_COLORS,
            #                                     num_options=box_world.NUM_COLORS,
            #                                     num_heads=params.num_heads,
            #                                     hidden_dim=128).to(DEVICE)
>>>>>>> 3a11a3fa

        learn_neurosym_world_model(dataloader, net, options_net, neurosym.BW_WORLD_MODEL_PROGRAM,
                                   params)


def sv_option_pred(params):
    env = box_world.BoxWorldEnv()

    # dataset of (symbolic_tensorized_state, option) pairs
    dataset = data.ListDataset(neurosym.option_sv_data(env, n=params.n))

    dataloader = DataLoader(dataset, batch_size=params.batch_size, shuffle=True)

    if params.sv_options_net_fc:
        net = neurosym.SVOptionNet(num_colors=box_world.NUM_COLORS,
                                   num_options=box_world.NUM_COLORS,
                                   hidden_dim=128,
                                   num_hidden=2).to(DEVICE)
    else:
        assert False, 'sv options net w attention gone?'
        # net = neurosym.SVOptionNet2(num_colors=box_world.NUM_COLORS,
        #                             num_options=box_world.NUM_COLORS,
        #                             num_heads=params.num_heads,
        #                             hidden_dim=128).to(DEVICE)

    print(f"Net has {utils.num_params(net)} parameters")
    option_pred_train(dataloader, net, params)


def option_pred_train(dataloader, net, params):
    optimizer = torch.optim.Adam(net.parameters(), lr=params.lr)
    loss_fn = nn.CrossEntropyLoss(reduction='mean')
    net.train()

    updates = 0
    train_loss = 0

    while updates <= params.traj_updates:
        train_loss = 0

        num_right = 0
        for datum in dataloader:
            optimizer.zero_grad()

            datum = tuple([d.to(DEVICE) for d in datum])
            states, moves = datum
            B = states.shape[0]
            move_logits = net(states)
            assert_shape(move_logits, (B, box_world.NUM_COLORS))
            assert_shape(moves, (B, ))
            assert max(moves) <= box_world.NUM_COLORS - 1
            move_preds = torch.argmax(move_logits, dim=1)
            num_right += sum(move_preds == moves)
            loss = loss_fn(move_logits, moves)
            train_loss += loss.item()

            loss.backward()
            optimizer.step()

        acc = num_right / len(dataloader.dataset)
        updates += len(dataloader.dataset)
        wandb.log({'loss': train_loss,
                   'acc': acc})


def sv_micro_train(params, control_net):
    '''
    controll net is for data generation, not training
    '''
    net = abstract.ActionsAndStopsMicroNet(a=4, b=params.b, relational=params.relational_micro).to(DEVICE)
    dataset = data.sv_micro_data(n=params.n, typ=params.sv_micro_data_type, control_net=control_net)
    dataloader = DataLoader(dataset, batch_size=params.batch_size, shuffle=True)

    optimizer = torch.optim.Adam(net.parameters(), lr=params.lr)
    # can't use cross entropy, because the action_logps are already softmaxed
    # instead, use negative log likelihood
    loss_fn = nn.NLLLoss(reduction='mean')
    net.train()

    updates = 0
    train_loss = 0

    while updates <= params.traj_updates:
        train_loss = 0

        num_right = 0
        for states, actions, options in dataloader:
            optimizer.zero_grad()
            states, actions, options = states.to(DEVICE), actions.to(DEVICE), options.to(DEVICE)
            B = states.shape[0]
            action_logps, stop_logps = net(states)
            assert_shape(action_logps, (B, params.b, 4))
            action_logps = action_logps[range(B), options, :]
            assert_shape(action_logps, (B, 4))

            loss = loss_fn(action_logps, actions)
            train_loss += loss.item()

            pred = torch.argmax(action_logps, dim=1)
            num_right += sum(pred == actions)

            loss.backward()
            optimizer.step()

        acc = num_right / len(dataloader.dataset)
        updates += len(dataloader.dataset)
        wandb.log({'loss': train_loss,
                   'acc': acc})


if __name__ == '__main__':
    boxworld_main()<|MERGE_RESOLUTION|>--- conflicted
+++ resolved
@@ -661,7 +661,6 @@
 
         print(f"Net has {utils.num_params(net)} parameters")
 
-<<<<<<< HEAD
         # if params.sv_options_net_fc:
         options_net = neurosym.SVOptionNet(num_colors=box_world.NUM_COLORS,
                                            num_options=box_world.NUM_COLORS,
@@ -672,19 +671,6 @@
         #                                         num_options=box_world.NUM_COLORS,
         #                                         num_heads=params.num_heads,
         #                                         hidden_dim=128).to(DEVICE)
-=======
-        if params.sv_options_net_fc:
-            options_net = neurosym.SVOptionNet(num_colors=box_world.NUM_COLORS,
-                                               num_options=box_world.NUM_COLORS,
-                                               hidden_dim=128,
-                                               num_hidden=2).to(DEVICE)
-        else:
-            assert False, 'sv options net w attention gone?'
-            # options_net = neurosym.SVOptionNet2(num_colors=box_world.NUM_COLORS,
-            #                                     num_options=box_world.NUM_COLORS,
-            #                                     num_heads=params.num_heads,
-            #                                     hidden_dim=128).to(DEVICE)
->>>>>>> 3a11a3fa
 
         learn_neurosym_world_model(dataloader, net, options_net, neurosym.BW_WORLD_MODEL_PROGRAM,
                                    params)
