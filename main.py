--- conflicted
+++ resolved
@@ -249,20 +249,10 @@
     # boxworld_outer_sv(net, n=10000, epochs=100, rounds=20, num_test=100,
                       # test_every=1, lr=8E-4, batch_size=10, fix_seed=False)
     # box_world.write_ffcv_data(name='default10k', n=10000)
-<<<<<<< HEAD
-    # boxworld_main()
-    # box_world.generate_data(box_world.BoxWorldEnv(), 'default1', n=1, overwrite=True)
-    data = box_world.DiskData('default1', n=1)
-    states, moves = data.get_raw(0)
-    for s, m in zip(states, moves):
-        print(f'move: {m}')
-        box_world.render_obs(s, pause=2)
-=======
     boxworld_main()
     # box_world.generate_data(box_world.BoxWorldEnv(), 'default100', n=100, overwrite=True)
     # data = box_world.DiskData('default1', n=1)
     # states, moves, lengths = data[0]
     # for s, m in zip(states, moves):
     #     print(f'move: {m}')
-    #     box_world.render_obs(s, pause=2)
->>>>>>> e5c2f39a
+    #     box_world.render_obs(s, pause=2)