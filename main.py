from typing import Any
import mlflow
import numpy as np
import wandb
from torch.utils.data import DataLoader
import planning
import argparse
import torch
import torch.nn as nn
import random
import utils
from utils import Timing, DEVICE, assert_shape, assert_equal
from abstract import boxworld_controller, boxworld_homocontroller
import abstract
from hmm import CausalNet, SVNet, HmmNet
import time
import box_world
import data
from modules import RelationalDRLNet, MicroNet2
import muzero
import torch.nn.functional as F
import neurosym
from pyDatalog import pyDatalog as pyd
from itertools import chain
from einops.layers.torch import Rearrange


def fine_tune(control_net: nn.Module, params: dict[str, Any]):
    env = box_world.BoxWorldEnv(seed=params.seed)
    dataset = data.PlanningDataset(env, control_net, n=params.n, tau_precompute=params.tau_precompute)
    print(f'{len(dataset)} fine-tuning examples')
    params.epochs = int(params.traj_updates / len(dataset))

    dataloader = DataLoader(dataset, batch_size=params.batch_size, shuffle=True,
                            collate_fn=data.latent_traj_collate)

    optimizer = torch.optim.Adam(control_net.parameters(), lr=params.lr)
    control_net.train()

    if params.tau_precompute:
        control_net.freeze_microcontroller()
    else:
        control_net.freeze_all_controllers()

    last_test_time = False
    last_save_time = time.time()
    epoch = 0
    updates = 0

    while updates < params.traj_updates:
        if hasattr(dataloader.dataset, 'shuffle'):
            dataloader.dataset.shuffle(batch_size=params.batch_size)

        train_loss = 0

        first = True
        for states, options, solveds, lengths, masks in dataloader:
            states, options, solveds, lengths, masks = [x.to(DEVICE) for x in [states, options, solveds, lengths, masks]]

            B, T, *s = states.shape

            if not params.tau_precompute:
                states_flattened = states.reshape(B * T, *s)
                t_i_flattened = control_net.tau_net(states_flattened)
                t_i = t_i_flattened.reshape(B, T, control_net.t)
            else:
                t_i = states

            # if params.test_every and epoch % params.test_every == 0 and first:
            #     preds = control_net.macro_transitions2(t_i[:, 0], options[:, 0])
            #     wandb.log({'avg cc loss': (t_i[:, 1] - preds).sum() / t_i.shape[0]})
            #     first = False

            loss = abstract.fine_tune_loss_v3(t_i, options, solveds, control_net, masks)

            train_loss += loss.item()
            loss = loss / sum(lengths)

            loss.backward()
            optimizer.step()
            optimizer.zero_grad()
            updates += B

        wandb.log({'loss': train_loss})

        if (params.test_every
                and (not last_test_time
                     or (time.time() - last_test_time > (params.test_every * 60)))):
            last_test_time = time.time()
            utils.warn('fixed test env seed')
            planning.eval_planner(
                control_net, box_world.BoxWorldEnv(seed=env.seed), n=params.num_test,
                # control_net, box_world.BoxWorldEnv(seed=env.seed + 1), n=params.num_test,
            )

        if (not params.no_log and params.save_every
                and (time.time() - last_save_time > (params.save_every * 60))):
            last_save_time = time.time()
            path = utils.save_model(control_net, f'models/{params.id}-epoch-{epoch}_control.pt')
            wandb.log({'models': wandb.Table(columns=['path'], data=[[path]])})

        epoch += 1

    if not params.no_log and params.save_every:
        path = utils.save_model(control_net, f'models/{params.id}_control.pt')
        wandb.log({'models': wandb.Table(columns=['path'], data=[[path]])})


def learn_options(net: nn.Module, params: dict[str, Any]):
    dataset = data.BoxWorldDataset(box_world.BoxWorldEnv(seed=params.seed, solution_length=params.solution_length), n=params.n, traj=True)
    dataloader = DataLoader(dataset, batch_size=params.batch_size, shuffle=False, collate_fn=data.traj_collate)

    params.epochs = int(params.traj_updates / params.n)

    optimizer = torch.optim.Adam(net.parameters(), lr=params.lr)
    net.train()
    test_env = box_world.BoxWorldEnv(solution_length=params.solution_length)

    num_params = utils.num_params(net)
    print(f"Net has {num_params} parameters")
    wandb.config.params = num_params

    last_test_time = False
    last_save_time = time.time()
    updates = 0
    epoch = 0

    while updates < params.traj_updates:
        if params.gumbel:
            abstract.GUMBEL_TEMP = params.gumbel_sched(epoch / params.epochs)

        if params.freeze is not False and updates / params.traj_updates >= params.freeze:
            # net.control_net.freeze_all_controllers()
            net.control_net.freeze_microcontroller()

        if hasattr(dataloader.dataset, 'shuffle'):
            dataloader.dataset.shuffle(batch_size=params.batch_size)

        train_loss = 0
        for s_i_batch, actions_batch, lengths, masks in dataloader:
            optimizer.zero_grad()
            s_i_batch, actions_batch, masks = s_i_batch.to(DEVICE), actions_batch.to(DEVICE), masks.to(DEVICE)

            loss = net(s_i_batch, actions_batch, lengths, masks)

            train_loss += loss.item()
            # reduce just like cross entropy so batch size doesn't affect LR
            loss = loss / sum(lengths)
            loss.backward()
            optimizer.step()

        wandb.log({'loss': train_loss})
        if params.gumbel:
            wandb.log({'gumbel_temp': abstract.GUMBEL_TEMP})
        if params.toy_test:
            print(f'{train_loss=}')

        if (params.test_every
                and (not last_test_time
                     or (time.time() - last_test_time > (params.test_every * 60)))):
            last_test_time = time.time()

            # test_env = box_world.BoxWorldEnv(seed=params.seed)
            # print('fixed test env')
            test_acc = data.eval_options_model(net.control_net, test_env, n=params.num_test)
            # test_acc = planning.eval_planner(
            #     net.control_net, box_world.BoxWorldEnv(seed=params.seed), n=params.num_test,
            # )
            wandb.log({'acc': test_acc})

        if (not params.no_log and params.save_every
                and (time.time() - last_save_time > (params.save_every * 60))):
            last_save_time = time.time()
            path = utils.save_model(net, f'models/{params.id}-epoch-{epoch}.pt')
            wandb.log({'models': wandb.Table(columns=['path'], data=[[path]])})

        epoch += 1
        updates += params.n

    if not params.no_log:
        path = utils.save_model(net, f'models/{params.id}.pt')
        wandb.log({'models': wandb.Table(columns=['path'], data=[[path]])})


def sv_train(run, dataloader: DataLoader, net, epochs, lr=1E-4, save_every=None, print_every=1):
    """
    Train a basic supervised model, no option learning or anything.
    """
    optimizer = torch.optim.Adam(net.parameters(), lr=lr)
    net.train()

    for epoch in range(epochs):
        train_loss = 0
        start = time.time()
        for s_i_batch, actions_batch, lengths, masks in dataloader:
            optimizer.zero_grad()
            s_i_batch, actions_batch, masks = s_i_batch.to(DEVICE), actions_batch.to(DEVICE), masks.to(DEVICE)
            loss = net(s_i_batch, actions_batch, lengths, masks)
            # if isinstance(net, ShrinkingRelationalDRLNet):
                # loss += net.shrink_loss()

            train_loss += loss.item()
            # reduce just like cross entropy so batch size doesn't affect LR
            loss = loss / sum(lengths)
            if run:
                run[f'{epoch}batch/loss'].log(loss.item())
                run[f'{epoch}batch/avg length'].log(sum(lengths) / len(lengths))
                run[f'{epoch}batch/mem'].log(utils.get_memory_usage())
            loss.backward()
            optimizer.step()

        if run:
            run['epoch'].log(epoch)
            run['loss'].log(train_loss)
            run['time'].log(time.time() - start)

        if print_every and epoch % print_every == 0:
            print(f"epoch: {epoch}\t"
                  + f"train loss: {train_loss}\t"
                  + f"({time.time() - start:.1f}s)")


def neurosym_symbolic_supervised_state_abstraction(dataloader: DataLoader, net, params):
    """
    Train a basic supervised model.
    """
    optimizer = torch.optim.Adam(net.parameters(), lr=params.lr)
    net.train()

    params.epochs = int(params.traj_updates / params.n)

    updates = 0
    epoch = 0

    while updates < params.traj_updates:
        total_hard_matches = 0
        total_negatives = 0
        total_positives = 0
        total_negative_matches = 0
        total_positive_matches = 0

        train_loss = 0
        start = time.time()
        for inputs, targets in dataloader:
            optimizer.zero_grad()

            inputs, targets = inputs.to(DEVICE), targets.to(DEVICE)
            preds = net(inputs)
            # greedily convert probabilities to hard predictions
            hard_preds = torch.round(preds)
            # calculate number of hard matches by iterating through and counting perfect matches
            for pred, target in zip(hard_preds, targets):
                negative_spots = (target == 0)
                positive_spots = (target == 1)
                match_tensor = (target == pred)
                total_negatives += negative_spots.sum()
                total_positives += positive_spots.sum()
                total_negative_matches += (negative_spots * match_tensor).sum()
                total_positive_matches += (positive_spots * match_tensor).sum()

                if torch.equal(pred, target):
                    total_hard_matches += 1

            loss = F.binary_cross_entropy(preds, targets, reduction='mean')
            train_loss += loss.item()
            loss.backward()
            optimizer.step()

        acc = total_hard_matches / len(dataloader.dataset)
        negative_acc = (total_negative_matches / total_negatives).item()
        positive_acc = (total_positive_matches / total_positives).item()

        wandb.log({'loss': train_loss,
                   'acc': acc,
                   'negative_acc': negative_acc,
                   'positive_acc': positive_acc})

        if epoch % 10 == 0:
            print(f'{train_loss=}, {acc=}, {negative_acc=}, {positive_acc=}')

        epoch += 1
        updates += len(dataloader.dataset)

    if not params.no_log and params.save_every:
        path = utils.save_model(net, f'models/{params.id}_neurosym.pt')
        wandb.log({'models': wandb.Table(columns=['path'], data=[[path]])})


def learn_neurosym_world_model(dataloader: DataLoader, net, options_net, world_model_program, params):
    # optimizer = torch.optim.Adam(chain(net.parameters(), options_net.parameters()), lr=params.lr)
    optimizer = torch.optim.SGD(net.parameters(), lr=params.lr)
    net.train()

    params.epochs = int(params.traj_updates / params.n)

    updates = 0
    epoch = 0

    while updates < params.traj_updates:
        train_loss = 0
        total_state_loss = 0
        total_move_loss = 0
        count = 0

        moves_num_right = 0
        for states, moves, target_states in dataloader:
            count += 1
            optimizer.zero_grad()

            states, moves, target_states = states.to(DEVICE), moves.to(DEVICE), target_states.to(DEVICE)

            state_embeds = net(states)
            with torch.no_grad():
                target_state_embeds = net(target_states)

            state_preds = neurosym.world_model_step(state_embeds, moves, world_model_program)

            move_logits = options_net(state_preds)
            move_preds = torch.argmax(move_logits, dim=1)
            moves_num_right += (move_preds == moves).sum()

            move_loss = F.cross_entropy(move_logits, moves, reduction='mean')
            state_loss = F.kl_div(state_preds, target_state_embeds, log_target=True, reduction='batchmean')
<<<<<<< HEAD
            loss = move_loss + state_loss
            print(f"loss: {loss.item()}")
=======
            loss = move_loss + params.state_loss_scale * state_loss
>>>>>>> 6c71a0ca

            train_loss += loss.item()
            total_move_loss += move_loss.item()
            total_state_loss += state_loss.item()

            loss.backward()
            optimizer.step()

        wandb.log({'loss': train_loss,
                   'total_move_loss': total_move_loss,
                   'total_state_loss': total_state_loss})

        epoch += 1
        updates += len(dataloader.dataset)

    if not params.no_log and params.save_every:
        path = utils.save_model(net, f'models/{params.id}_neurosym.pt')
        wandb.log({'models': wandb.Table(columns=['path'], data=[[path]])})


def adjust_state_dict(state_dict):
    state_dict2 = {}
    for k, v in state_dict.items():
        if 'tau_net' in k:
            x = len('control_net.tau_net.')
            k2 = k[:x] + '0.' + k[x:]
            state_dict2[k2] = v
        else:
            state_dict2[k] = v
    return state_dict2


def make_gumbel_schedule_fn(params):
    if not params.gumbel:
        return False

    plateau_percent = 0.8
    # r is set so that np.exp(-r * plateau_percent) = 0.5
    r = -np.log(0.5) / plateau_percent

    def schedule_temp(percent_through):
        # between 0.5 and 1
        x = np.exp(-r * percent_through)
        # between 0 and 1
        x = 2 * x - 1
        # between stop and start
        x = params.g_stop_temp + x * (params.g_start_temp - params.g_stop_temp)
        return max(params.g_stop_temp, x)

    return schedule_temp


def make_net(params):
    if params.load:
        net = utils.load_model(params.model_load_path)
    elif params.model == 'sv':
        net = SVNet(boxworld_homocontroller(b=1, shrink_micro_net=params.shrink_micro_net), shrink_micro_net=params.shrink_micro_net)
    else:
        if params.model == 'hmm-homo':
            # HMM algorithm where start probs, stop probs, action probs all come from single NN
            control_net = boxworld_homocontroller(b=params.b)
        else:
            typ = 'hetero' if params.model in ['hmm', 'cc'] else params.model
            control_net = boxworld_controller(typ, params)
        if params.model in ['hmm', 'hmm-homo', 'ccts']:
            net = HmmNet(control_net, abstract_pen=params.abstract_pen, shrink_micro_net=params.shrink_micro_net)
        elif params.model == 'cc':
            assert not params.shrink_micro_net
            net = CausalNet(control_net, abstract_pen=params.abstract_pen, cc_weight=params.cc_weight)
        else:
            raise NotImplementedError()

    return net


def boxworld_main():
    parser = argparse.ArgumentParser()
    parser.add_argument('--note', type=str, default='')
    parser.add_argument('--n', type=int, default=20000)
    parser.add_argument('--traj_updates', type=float, default=argparse.SUPPRESS)
    parser.add_argument('--b', type=int, default=10, help='number of options')
    parser.add_argument('--abstract_pen', type=float, default=1.0, help='for starting a new option, this penalty is subtracted from the overall logp of the seq')
    parser.add_argument('--model', type=str, default='cc', choices=['sv', 'cc', 'hmm-homo', 'hmm', 'ccts', 'ccts-reduced'])
    parser.add_argument('--seed', type=int, default=1, help='seed=0 chooses a random seed')
    parser.add_argument('--lr', type=float, default=8E-4)
    parser.add_argument('--batch_size', type=int, default=argparse.SUPPRESS)
    parser.add_argument('--abstract_dim', type=int, default=32)
    parser.add_argument('--tau_noise_std', type=float, default=0.0, help='STD of N(0, sigma) noise added to abstract state embedding to aid planning')
    parser.add_argument('--freeze', type=float, default=False, help='what % through training to freeze some subnets of control net')

    parser.add_argument('--load', action='store_true')
    parser.add_argument('--ellis', action='store_true')
    parser.add_argument('--no_log', action='store_true')
    parser.add_argument('--fine_tune', action='store_true')
    parser.add_argument('--tau_precompute', action='store_true')
    parser.add_argument('--replace_trans_net', action='store_true')
    parser.add_argument('--batch_norm', action='store_true')
    parser.add_argument('--no_tau_norm', action='store_true')
    parser.add_argument('--relational_micro', action='store_true')
    parser.add_argument('--toy_test', action='store_true')
    parser.add_argument('--separate_option_nets', action='store_true')
    parser.add_argument('--gumbel', action='store_true')
    parser.add_argument('--g_start_temp', type=float, default=1)
    parser.add_argument('--g_stop_temp', type=float, default=1)
    parser.add_argument('--num_categories', type=int, default=8)
    parser.add_argument('--shrink_micro_net', action='store_true')
    parser.add_argument('--shrink_loss_scale', type=float, default=1)

    parser.add_argument('--solution_length', type=tuple, default=(1, 2, 3, 4),
                        help='box world env solution_length, may be single number or tuple of options')
    parser.add_argument('--muzero', action='store_true')
    parser.add_argument('--muzero_scratch', action='store_true')
    parser.add_argument('--num_test', type=int, default=200)
    parser.add_argument('--test_every', type=float, default=60, help='number of minutes to test every, if false will not test')
    parser.add_argument('--save_every', type=float, default=180, help='number of minutes to save every, if false will not save')
    parser.add_argument('--neurosym', action='store_true')
    parser.add_argument('--cc_neurosym', action='store_true')
    parser.add_argument('--sv_options', action='store_true')
    parser.add_argument('--sv_options_net_fc', action='store_true')
    parser.add_argument('--dim', type=int, default=64, help='latent dim of relational net')
    parser.add_argument('--num_attn_blocks', type=int, default=2)
    parser.add_argument('--num_heads', type=int, default=4)
    parser.add_argument('--state_loss_scale', type=float, default=1.0)
    parser.add_argument('--symbolic_supervised', action='store_true')

    params = parser.parse_args()

    featured_params = ['n', 'model', 'abstract_pen', 'fine_tune', 'muzero']

    utils.gpu_check()

    if not params.seed:
        seed = random.randint(0, 2**32 - 1)
        params.seed = seed

    random.seed(params.seed)
    torch.manual_seed(params.seed)

    # the parser parses as string tuple instead of int tuple
    params.solution_length = tuple(int(l) for l in params.solution_length)

    if not hasattr(params, 'batch_size'):
        if params.relational_micro or params.gumbel or params.shrink_micro_net:
            params.batch_size = 16
        elif params.neurosym:
            params.batch_size = 128
        else:
            params.batch_size = 32
        if params.ellis:  # more memory available!
            params.batch_size *= 2

    if params.cc_neurosym:
        params.model = 'cc'
        params.b = box_world.NUM_COLORS
        params.batch_size = max(1, int(params.batch_size / 2))

    if params.fine_tune and not params.load:
        print('WARNING: params.load = False, creating new model')
        # params.load = True

    if not hasattr(params, 'traj_updates'):
        params.traj_updates = 1E8 if (params.fine_tune or params.muzero or params.neurosym) else 1E7  # default: 1E7
    params.model_load_path = 'models/e14b78d01cc548239ffd57286e59e819.pt'
    params.gumbel_sched = make_gumbel_schedule_fn(params)
    params.device = torch.cuda.get_device_name(DEVICE) if torch.cuda.is_available() else 'cpu'

    if params.toy_test:
        # params.n = 100
        params.n = 1
        params.traj_updates = 1000
        params.test_every = 1
        params.save_every = False
        params.no_log = True
        params.num_test = 5

    if params.no_log:
        global mlflow
        mlflow = utils.NoMlflowRun()
    else:
        mlflow.set_experiment('Boxworld 3/22')

    if params.muzero:
        params.load = True

    with Timing('Completed training'):
        with mlflow.start_run():
            params.id = mlflow.active_run().info.run_id
            print(f"Starting run:\n{mlflow.active_run().info.run_id}")

            for p in featured_params:
                print(p.upper() + ': \t' + str(getattr(params, p)))
            print(f'{params=}')

            wandb.init(project="abstraction",
                       mode='disabled' if params.no_log else 'online',
                       config=vars(params))

            if params.muzero:
                net = make_net(params).to(DEVICE)
                data_net = net

                if params.muzero_scratch:
                    params.load = False
                    net = make_net(params).to(DEVICE)

                muzero.main(net.control_net, params, data_net=data_net.control_net)
            elif params.fine_tune:
                fine_tune(net.control_net, params)
            elif params.neurosym:
                neurosym_train(params)
            elif params.sv_options:
                sv_option_pred(params)
            else:
                net = make_net(params).to(DEVICE)
                learn_options(net, params)

            for p in featured_params:
                print(p.upper() + ': \t' + str(getattr(params, p)))


def neurosym_train(params):
    # seems like I have to do this outside of the function to get it to work?
    pyd.create_terms('X', 'Y', 'held_key', 'domino', 'action', 'neg_held_key', 'neg_domino')

    solution_length = (max(params.solution_length), )
    env = box_world.BoxWorldEnv(solution_length=solution_length, num_forward=(4, ))

    if params.symbolic_supervised:
        data = neurosym.supervised_symbolic_state_abstraction_data(env, n=params.n)
        abs_data = neurosym.ListDataset(data)
        print(f'{len(abs_data)} examples')
        dataloader = DataLoader(abs_data, batch_size=params.batch_size, shuffle=True)

        # out_dim = 2 * box_world.NUM_COLORS ** 2
        # net = RelationalDRLNet(input_channels=box_world.NUM_ASCII, out_dim=out_dim, d=128)
        # net = neurosym.AbstractEmbedNet(net).to(DEVICE)

        net = MicroNet2(input_channels=box_world.NUM_ASCII, num_colors=box_world.NUM_COLORS)
        net = net.to(DEVICE)
        print('micro net')

        print(f"Net has {utils.num_params(net)} parameters")
        neurosym_symbolic_supervised_state_abstraction(dataloader, net, params)
    else:
        abs_data = neurosym.ListDataset(neurosym.world_model_data(env, n=params.n))
        dataloader = DataLoader(abs_data, batch_size=params.batch_size, shuffle=True)

        C = box_world.NUM_COLORS
        out_dim = 2 * C * C * 2
        net = RelationalDRLNet(input_channels=box_world.NUM_ASCII, out_dim=out_dim)
        net = nn.Sequential(net,
                            Rearrange('b (p C1 C2 two) -> b p C1 C2 two', p=2, C1=C, C2=C, two=2),
                            nn.LogSoftmax(dim=-1),
                            ).to(DEVICE)

        print(f"Net has {utils.num_params(net)} parameters")

        if params.sv_options_net_fc:
            options_net = neurosym.SVOptionNet(num_colors=box_world.NUM_COLORS,
                                               num_options=box_world.NUM_COLORS,
                                               hidden_dim=128,
                                               num_hidden=2).to(DEVICE)
        else:
            options_net = neurosym.SVOptionNet2(num_colors=box_world.NUM_COLORS,
                                                num_options=box_world.NUM_COLORS,
                                                num_heads=params.num_heads,
                                                hidden_dim=128).to(DEVICE)

        learn_neurosym_world_model(dataloader, net, options_net, neurosym.BW_WORLD_MODEL_PROGRAM,
                                   params)


def sv_option_pred(params):
    env = box_world.BoxWorldEnv()

    # dataset of (symbolic_tensorized_state, option) pairs
    dataset = neurosym.ListDataset(neurosym.option_sv_data(env, n=params.n))

    dataloader = DataLoader(dataset, batch_size=params.batch_size, shuffle=True)

    if params.sv_options_net_fc:
        net = neurosym.SVOptionNet(num_colors=box_world.NUM_COLORS,
                                   num_options=box_world.NUM_COLORS,
                                   hidden_dim=128,
                                   num_hidden=2).to(DEVICE)
    else:
        net = neurosym.SVOptionNet2(num_colors=box_world.NUM_COLORS,
                                    num_options=box_world.NUM_COLORS,
                                    num_heads=params.num_heads,
                                    hidden_dim=128).to(DEVICE)

    print(f"Net has {utils.num_params(net)} parameters")
    option_pred_train(dataloader, net, params)


def option_pred_train(dataloader: DataLoader, net, params):
    optimizer = torch.optim.Adam(net.parameters(), lr=params.lr)
    loss_fn = nn.CrossEntropyLoss(reduction='mean')
    net.train()

    updates = 0
    train_loss = 0

    while updates <= params.traj_updates:
        train_loss = 0

        num_right = 0
        for datum in dataloader:
            optimizer.zero_grad()

            datum = tuple([d.to(DEVICE) for d in datum])
            states, moves = datum
            B = states.shape[0]
            move_logits = net(states)
            assert_shape(move_logits, (B, box_world.NUM_COLORS))
            assert_shape(moves, (B, ))
            assert max(moves) <= box_world.NUM_COLORS - 1
            move_preds = torch.argmax(move_logits, dim=1)
            num_right += sum(move_preds == moves)
            loss = loss_fn(move_logits, moves)
            train_loss += loss.item()

            loss.backward()
            optimizer.step()

        acc = num_right / len(dataloader.dataset)
        updates += len(dataloader.dataset)
        wandb.log({'loss': train_loss,
                   'acc': acc})


if __name__ == '__main__':
    boxworld_main()<|MERGE_RESOLUTION|>--- conflicted
+++ resolved
@@ -120,7 +120,6 @@
     print(f"Net has {num_params} parameters")
     wandb.config.params = num_params
 
-    last_test_time = False
     last_save_time = time.time()
     updates = 0
     epoch = 0
@@ -296,6 +295,8 @@
     updates = 0
     epoch = 0
 
+    last_save_time = time.time()
+
     while updates < params.traj_updates:
         train_loss = 0
         total_state_loss = 0
@@ -321,12 +322,7 @@
 
             move_loss = F.cross_entropy(move_logits, moves, reduction='mean')
             state_loss = F.kl_div(state_preds, target_state_embeds, log_target=True, reduction='batchmean')
-<<<<<<< HEAD
-            loss = move_loss + state_loss
-            print(f"loss: {loss.item()}")
-=======
-            loss = move_loss + params.state_loss_scale * state_loss
->>>>>>> 6c71a0ca
+            loss = move_loss + params.state_loss_weight * state_loss
 
             train_loss += loss.item()
             total_move_loss += move_loss.item()
@@ -341,6 +337,12 @@
 
         epoch += 1
         updates += len(dataloader.dataset)
+
+        if (not params.no_log and params.save_every
+                and (time.time() - last_save_time > (params.save_every * 60))):
+            last_save_time = time.time()
+            path = utils.save_model(net, f'models/{params.id}_neurosym-epoch-{epoch}.pt')
+            wandb.log({'models': wandb.Table(columns=['path'], data=[[path]])})
 
     if not params.no_log and params.save_every:
         path = utils.save_model(net, f'models/{params.id}_neurosym.pt')
@@ -449,7 +451,8 @@
     parser.add_argument('--dim', type=int, default=64, help='latent dim of relational net')
     parser.add_argument('--num_attn_blocks', type=int, default=2)
     parser.add_argument('--num_heads', type=int, default=4)
-    parser.add_argument('--state_loss_scale', type=float, default=1.0)
+    parser.add_argument('--state_loss_weight', type=float, default=1.0)
+    parser.add_argument('--cc_weight', type=float, default=1.0)
     parser.add_argument('--symbolic_supervised', action='store_true')
 
     params = parser.parse_args()
