from typing import Any
import numpy as np
import wandb
import mlflow
from torch.utils.data import DataLoader
import planning
import argparse
import torch
import torch.nn as nn
import random
import utils
from utils import Timing, DEVICE, assert_shape, assert_equal
from abstract import boxworld_controller, boxworld_homocontroller
import abstract
from hmm import CausalNet, SVNet, HmmNet
import time
import box_world
import data
from modules import ShrinkingRelationalDRLNet, RelationalDRLNet
import muzero
import torch.nn.functional as F
import neurosym
from pyDatalog import pyDatalog as pyd


def fine_tune(control_net: nn.Module, params: dict[str, Any]):
    env = box_world.BoxWorldEnv(seed=params.seed)
    dataset = data.PlanningDataset(env, control_net, n=params.n, tau_precompute=params.tau_precompute)
    print(f'{len(dataset)} fine-tuning examples')
    params.epochs = int(params.traj_updates / len(dataset))

    dataloader = DataLoader(dataset, batch_size=params.batch_size, shuffle=True,
                            collate_fn=data.latent_traj_collate)

    optimizer = torch.optim.Adam(control_net.parameters(), lr=params.lr)
    control_net.train()

    if params.tau_precompute:
        control_net.freeze_microcontroller()
    else:
        control_net.freeze_all_controllers()

    last_test_time = False
    last_save_time = time.time()
    epoch = 0
    updates = 0

    while updates < params.traj_updates:
        if hasattr(dataloader.dataset, 'shuffle'):
            dataloader.dataset.shuffle(batch_size=params.batch_size)

        train_loss = 0

        first = True
        for states, options, solveds, lengths, masks in dataloader:
            states, options, solveds, lengths, masks = [x.to(DEVICE) for x in [states, options, solveds, lengths, masks]]

            B, T, *s = states.shape

            if not params.tau_precompute:
                states_flattened = states.reshape(B * T, *s)
                t_i_flattened = control_net.tau_net(states_flattened)
                t_i = t_i_flattened.reshape(B, T, control_net.t)
            else:
                t_i = states

            # if params.test_every and epoch % params.test_every == 0 and first:
            #     preds = control_net.macro_transitions2(t_i[:, 0], options[:, 0])
            #     wandb.log({'avg cc loss': (t_i[:, 1] - preds).sum() / t_i.shape[0]})
            #     first = False

            loss = abstract.fine_tune_loss_v3(t_i, options, solveds, control_net, masks)

            train_loss += loss.item()
            loss = loss / sum(lengths)

            loss.backward()
            optimizer.step()
            optimizer.zero_grad()
            updates += B

        wandb.log({'loss': train_loss})

        if (params.test_every
                and (not last_test_time
                     or (time.time() - last_test_time > (params.test_every * 60)))):
            last_test_time = time.time()
            utils.warn('fixed test env seed')
            planning.eval_planner(
                control_net, box_world.BoxWorldEnv(seed=env.seed), n=params.num_test,
                # control_net, box_world.BoxWorldEnv(seed=env.seed + 1), n=params.num_test,
            )

        if (not params.no_log and params.save_every
                and (time.time() - last_save_time > (params.save_every * 60))):
            last_save_time = time.time()
            path = utils.save_model(control_net, f'models/{params.id}-epoch-{epoch}_control.pt')
            wandb.log({'models': wandb.Table(columns=['path'], data=[[path]])})

        epoch += 1

    if not params.no_log and params.save_every:
        path = utils.save_model(control_net, f'models/{params.id}_control.pt')
        wandb.log({'models': wandb.Table(columns=['path'], data=[[path]])})


def learn_options(net: nn.Module, params: dict[str, Any]):
    dataset = data.BoxWorldDataset(box_world.BoxWorldEnv(seed=params.seed), n=params.n, traj=True)
    dataloader = DataLoader(dataset, batch_size=params.batch_size, shuffle=False, collate_fn=data.traj_collate)

    params.epochs = int(params.traj_updates / params.n)

    optimizer = torch.optim.Adam(net.parameters(), lr=params.lr)
    net.train()
    test_env = box_world.BoxWorldEnv()

    num_params = utils.num_params(net)
    print(f"Net has {num_params} parameters")
    wandb.config.params = num_params

    last_test_time = False
    last_save_time = time.time()
    updates = 0
    epoch = 0

    while updates < params.traj_updates:
        if params.gumbel:
            abstract.GUMBEL_TEMP = params.gumbel_sched(epoch / params.epochs)

        if params.freeze is not False and updates / params.traj_updates >= params.freeze:
            # net.control_net.freeze_all_controllers()
            net.control_net.freeze_microcontroller()

        if hasattr(dataloader.dataset, 'shuffle'):
            dataloader.dataset.shuffle(batch_size=params.batch_size)

        train_loss = 0
        start = time.time()
        for s_i_batch, actions_batch, lengths, masks in dataloader:
            optimizer.zero_grad()
            s_i_batch, actions_batch, masks = s_i_batch.to(DEVICE), actions_batch.to(DEVICE), masks.to(DEVICE)

            loss = net(s_i_batch, actions_batch, lengths, masks)

            train_loss += loss.item()
            # reduce just like cross entropy so batch size doesn't affect LR
            loss = loss / sum(lengths)
            loss.backward()
            optimizer.step()

        wandb.log({'loss': train_loss})
        if params.gumbel:
            wandb.log({'gumbel_temp': abstract.GUMBEL_TEMP})

        if (params.test_every
                and (not last_test_time
                     or (time.time() - last_test_time > (params.test_every * 60)))):
            last_test_time = time.time()

            # test_env = box_world.BoxWorldEnv(seed=params.seed)
            # print('fixed test env')
            test_acc = data.eval_options_model(net.control_net, test_env, n=params.num_test)
            # test_acc = planning.eval_planner(
            #     net.control_net, box_world.BoxWorldEnv(seed=params.seed), n=params.num_test,
            # )
            wandb.log({'test/acc': test_acc})

        if (not params.no_log and params.save_every
                and (time.time() - last_save_time > (params.save_every * 60))):
            last_save_time = time.time()
            path = utils.save_model(net, f'models/{params.id}-epoch-{epoch}.pt')
            wandb.log({'models': wandb.Table(columns=['path'], data=[[path]])})

        epoch += 1
        updates += params.n

    if not params.no_log:
        path = utils.save_model(net, f'models/{params.id}.pt')
        wandb.log({'models': wandb.Table(columns=['path'], data=[[path]])})


def sv_train(run, dataloader: DataLoader, net, epochs, lr=1E-4, save_every=None, print_every=1):
    """
    Train a basic supervised model, no option learning or anything.
    """
    optimizer = torch.optim.Adam(net.parameters(), lr=lr)
    net.train()

    for epoch in range(epochs):
        train_loss = 0
        start = time.time()
        for s_i_batch, actions_batch, lengths, masks in dataloader:
            optimizer.zero_grad()
            s_i_batch, actions_batch, masks = s_i_batch.to(DEVICE), actions_batch.to(DEVICE), masks.to(DEVICE)
            loss = net(s_i_batch, actions_batch, lengths, masks)
            if isinstance(net, ShrinkingRelationalDRLNet):
                loss += net.shrink_loss()

            train_loss += loss.item()
            # reduce just like cross entropy so batch size doesn't affect LR
            loss = loss / sum(lengths)
            if run:
                run[f'{epoch}batch/loss'].log(loss.item())
                run[f'{epoch}batch/avg length'].log(sum(lengths) / len(lengths))
                run[f'{epoch}batch/mem'].log(utils.get_memory_usage())
            loss.backward()
            optimizer.step()

        if run:
            run['epoch'].log(epoch)
            run['loss'].log(train_loss)
            run['time'].log(time.time() - start)

        if print_every and epoch % print_every == 0:
            print(f"epoch: {epoch}\t"
                  + f"train loss: {train_loss}\t"
                  + f"({time.time() - start:.1f}s)")


def neurosym_symbolic_supervised_state_abstraction(dataloader: DataLoader, net, params):
    """
    Train a basic supervised model.
    """
    optimizer = torch.optim.Adam(net.parameters(), lr=params.lr)
    net.train()

    params.epochs = int(params.traj_updates / params.n)

    updates = 0
    epoch = 0

    while updates < params.traj_updates:
        total_hard_matches = 0
        total_negatives = 0
        total_positives = 0
        total_negative_matches = 0
        total_positive_matches = 0

        train_loss = 0
        start = time.time()
        for inputs, targets in dataloader:
            optimizer.zero_grad()

            inputs, targets = inputs.to(DEVICE), targets.to(DEVICE)
            preds = net(inputs)
            # greedily convert probabilities to hard predictions
            hard_preds = torch.round(preds)
            # calculate number of hard matches by iterating through and counting perfect matches
            for pred, target in zip(hard_preds, targets):
                negative_spots = (target == 0)
                positive_spots = (target == 1)
                match_tensor = (target == pred)
                total_negatives += negative_spots.sum()
                total_positives += positive_spots.sum()
                total_negative_matches += (negative_spots * match_tensor).sum()
                total_positive_matches += (positive_spots * match_tensor).sum()

                if torch.equal(pred, target):
                    total_hard_matches += 1

            loss = F.binary_cross_entropy(preds, targets, reduction='mean')
            train_loss += loss.item()
            loss.backward()
            optimizer.step()

        acc = total_hard_matches / len(dataloader.dataset)
        negative_acc = total_negative_matches / total_negatives
        positive_acc = total_positive_matches / total_positives

        wandb.log({'loss': train_loss,
                   'acc': acc,
                   'negative_acc': negative_acc,
                   'positive_acc': positive_acc})

        if epoch % 10 == 0:
            print(f'{loss=}, {acc=}')

        epoch += 1
        updates += len(dataloader.dataset)

    if not params.no_log and params.save_every:
        path = utils.save_model(net, f'models/{params.id}_neurosym.pt')
        wandb.log({'models': wandb.Table(columns=['path'], data=[[path]])})


def learn_neurosym_world_model(dataloader: DataLoader, net, world_model_program, params):
    optimizer = torch.optim.Adam(net.parameters(), lr=params.lr)
    net.train()

    params.epochs = int(params.traj_updates / params.n)

    updates = 0
    epoch = 0

    while updates < params.traj_updates:
        train_loss = 0
        start = time.time()

        count = 0
        for states, moves, target_states in dataloader:
            count += 1
            optimizer.zero_grad()

            states, moves, target_states = states.to(DEVICE), moves.to(DEVICE), target_states.to(DEVICE)
            state_embeds = net(states)
            target_state_embeds = net(target_states)
            state_preds = neurosym.world_model_step_prob(state_embeds, moves, world_model_program)
            # print(f"{state_preds.shape=}")
            # print(f"{target_state_embeds.shape=}")
            # print(f"{state_preds=}")
            # print(f"{target_state_embeds=}")
            # loss = F.binary_cross_entropy(state_preds.exp(), target_state_embeds.exp())
            loss = F.mse_loss(state_preds, target_state_embeds)
            train_loss += loss.item()
            loss.backward()
            optimizer.step()

        wandb.log({'loss': train_loss})

        epoch += 1
        updates += len(dataloader.dataset)

    if not params.no_log and params.save_every:
        path = utils.save_model(net, f'models/{params.id}_neurosym.pt')
        wandb.log({'models': wandb.Table(columns=['path'], data=[[path]])})


def adjust_state_dict(state_dict):
    state_dict2 = {}
    for k, v in state_dict.items():
        if 'tau_net' in k:
            x = len('control_net.tau_net.')
            k2 = k[:x] + '0.' + k[x:]
            state_dict2[k2] = v
        else:
            state_dict2[k] = v
    return state_dict2


def make_gumbel_schedule_fn(params):
    if not params.gumbel:
        return False

    plateau_percent = 0.8
    # r is set so that np.exp(-r * plateau_percent) = 0.5
    r = -np.log(0.5) / plateau_percent

    def schedule_temp(percent_through):
        # between 0.5 and 1
        x = np.exp(-r * percent_through)
        # between 0 and 1
        x = 2 * x - 1
        # between stop and start
        x = params.g_stop_temp + x * (params.g_start_temp - params.g_stop_temp)
        return max(params.g_stop_temp, x)

    return schedule_temp


def make_net(params):
    if params.load:
        net = utils.load_model(params.model_load_path)
    elif params.model == 'sv':
        net = SVNet(boxworld_homocontroller(b=1, shrink_micro_net=params.shrink_micro_net), shrink_micro_net=params.shrink_micro_net)
    else:
        if params.model == 'hmm-homo':
            # HMM algorithm where start probs, stop probs, action probs all come from single NN
            control_net = boxworld_homocontroller(b=params.b)
        else:
            typ = 'hetero' if params.model in ['hmm', 'cc'] else params.model
            control_net = boxworld_controller(typ, params)
        if params.model in ['hmm', 'hmm-homo', 'ccts']:
            net = HmmNet(control_net, abstract_pen=params.abstract_pen, shrink_micro_net=params.shrink_micro_net)
        elif params.model == 'cc':
            assert not params.shrink_micro_net
            net = CausalNet(control_net, abstract_pen=params.abstract_pen)
        else:
            raise NotImplementedError()

    return net


def boxworld_main():
    parser = argparse.ArgumentParser()
    parser.add_argument('--n', type=int, default=20000)
    parser.add_argument('--traj_updates', type=float, default=argparse.SUPPRESS)
    parser.add_argument('--b', type=int, default=10, help='number of options')
    parser.add_argument('--abstract_pen', type=float, default=1.0, help='for starting a new option, this penalty is subtracted from the overall logp of the seq')
    parser.add_argument('--model', type=str, default='cc', choices=['sv', 'cc', 'hmm-homo', 'hmm', 'ccts', 'ccts-reduced'])
    parser.add_argument('--seed', type=int, default=1, help='seed=0 chooses a random seed')
    parser.add_argument('--lr', type=float, default=8E-4)
    parser.add_argument('--batch_size', type=int, default=argparse.SUPPRESS)
    parser.add_argument('--abstract_dim', type=int, default=32)
    parser.add_argument('--tau_noise_std', type=float, default=0.0, help='STD of N(0, sigma) noise added to abstract state embedding to aid planning')
    parser.add_argument('--freeze', type=float, default=False, help='what % through training to freeze some subnets of control net')

    parser.add_argument('--load', action='store_true')
    parser.add_argument('--ellis', action='store_true')
    parser.add_argument('--no_log', action='store_true')
    parser.add_argument('--fine_tune', action='store_true')
    parser.add_argument('--tau_precompute', action='store_true')
    parser.add_argument('--replace_trans_net', action='store_true')
    parser.add_argument('--batch_norm', action='store_true')
    parser.add_argument('--no_tau_norm', action='store_true')
    parser.add_argument('--relational_micro', action='store_true')
    parser.add_argument('--toy_test', action='store_true')
    parser.add_argument('--separate_option_nets', action='store_true')
    parser.add_argument('--gumbel', action='store_true')
    parser.add_argument('--g_start_temp', type=float, default=1)
    parser.add_argument('--g_stop_temp', type=float, default=1)
    parser.add_argument('--num_categories', type=int, default=8)
    parser.add_argument('--shrink_micro_net', action='store_true')
    parser.add_argument('--shrink_loss_scale', type=float, default=1)
    parser.add_argument('--length', type=int, default=(1, 2, 3, 4), choices=[1, 2, 3, 4],
                        help='box world env solution_length, may be single number or tuple of options')
    parser.add_argument('--muzero', action='store_true')
    parser.add_argument('--muzero_scratch', action='store_true')
    parser.add_argument('--num_test', type=int, default=200)
    parser.add_argument('--test_every', type=float, default=60, help='number of minutes to test every, if false will not test')
    parser.add_argument('--save_every', type=float, default=180, help='number of minutes to save every, if false will not save')
    parser.add_argument('--neurosym', action='store_true')
    parser.add_argument('--dim', type=int, default=64, help='latent dim of relational net')
    parser.add_argument('--num_attn_blocks', type=int, default=2, help='only used for neurosym')
    parser.add_argument('--num_heads', type=int, default=4, help='only used for neurosym')
    params = parser.parse_args()

    featured_params = ['n', 'model', 'abstract_pen', 'fine_tune', 'muzero']

    if not params.seed:
        seed = random.randint(0, 2**32 - 1)
        params.seed = seed

    random.seed(params.seed)
    torch.manual_seed(params.seed)

    if type(params.length) == int:
        params.length = (params.length, )  # box_world env expects tuple

    if not hasattr(params, 'batch_size'):
        if params.relational_micro or params.gumbel or params.shrink_micro_net:
            params.batch_size = 16
        elif params.neurosym:
            params.batch_size=128
        else:
            params.batch_size = 32
        if params.ellis:  # more memory available!
            params.batch_size *= 2


    if params.fine_tune and not params.load:
        print('WARNING: params.load = False, creating new model')
        # params.load = True

    if not hasattr(params, 'traj_updates'):
        params.traj_updates = 1E8 if (params.fine_tune or params.muzero or params.neurosym) else 1E7  # default: 1E7
    params.model_load_path = 'models/e14b78d01cc548239ffd57286e59e819.pt'
    params.gumbel_sched = make_gumbel_schedule_fn(params)
    params.device = torch.cuda.get_device_name(DEVICE) if torch.cuda.is_available() else 'cpu'

    if params.toy_test:
        params.n = 100
        params.traj_updates = 1000
        params.test_every = 1
        params.save_every = False
        params.no_log = True
        params.num_test = 5

    if params.no_log:
        global mlflow
        mlflow = utils.NoMlflowRun()
    else:
        mlflow.set_experiment('Boxworld 3/22')

    if params.muzero:
        params.load = True

    net = make_net(params).to(DEVICE)

    if params.muzero:
        data_net = net

        if params.muzero_scratch:
            params.load = False
            net = make_net(params).to(DEVICE)

    with Timing('Completed training'):
        with mlflow.start_run():
            params.id = mlflow.active_run().info.run_id
            print(f"Starting run:\n{mlflow.active_run().info.run_id}")

            for p in featured_params:
                print(p.upper() + ': \t' + str(getattr(params, p)))
            print(f'{params=}')

            wandb.init(project="abstraction",
                       mode='disabled' if params.no_log else 'online',
                       config=vars(params))

            if params.muzero:
                muzero.main(net.control_net, params, data_net=data_net.control_net)
            elif params.fine_tune:
                fine_tune(net.control_net, params)
            elif params.neurosym:
                neurosym_train(params)
            else:
                learn_options(net, params)

            for p in featured_params:
                print(p.upper() + ': \t' + str(getattr(params, p)))


def neurosym_train(params):
    # seems like I have to do this outside of the function to get it to work?
    pyd.create_terms('X', 'Y', 'held_key', 'domino', 'action', 'neg_held_key', 'neg_domino')

    env = box_world.BoxWorldEnv(solution_length=(4, ), num_forward=(4, ))

    # abs_data = neurosym.ListDataset(neurosym.supervised_symbolic_state_abstraction_data(env, n=params.n))
    abs_data = neurosym.ListDataset(neurosym.world_model_data(env, n=params.n))
    dataloader = DataLoader(abs_data, batch_size=params.batch_size, shuffle=True)

<<<<<<< HEAD
    net = bwd.AbstractEmbedNet(RelationalDRLNet(input_channels=box_world.NUM_ASCII, out_dim=2 * box_world.NUM_COLORS * box_world.NUM_COLORS, d=params.dim, num_heads=params.num_heads, num_attn_blocks=params.num_attn_blocks))
    net = net.to(DEVICE)
    num_params = utils.num_params(net)
    print(f"Net has {num_params} parameters")
    wandb.config.params = num_params

    sv_train2(dataloader, net, params)
=======
    net = neurosym.AbstractEmbedNet(neurosym.RelationalDRLNet(input_channels=box_world.NUM_ASCII, out_dim=2 * 2 * box_world.NUM_COLORS * box_world.NUM_COLORS))
    net = net.to(DEVICE)
    print(f"Net has {utils.num_params(net)} parameters")
    # neurosym_symbolic_supervised_state_abstraction(dataloader, net, params)
    learn_neurosym_world_model(dataloader, net, neurosym.BW_WORLD_MODEL_PROGRAM, params)
>>>>>>> c2185960


if __name__ == '__main__':
    boxworld_main()<|MERGE_RESOLUTION|>--- conflicted
+++ resolved
@@ -163,7 +163,7 @@
             # test_acc = planning.eval_planner(
             #     net.control_net, box_world.BoxWorldEnv(seed=params.seed), n=params.num_test,
             # )
-            wandb.log({'test/acc': test_acc})
+            wandb.log({'acc': test_acc})
 
         if (not params.no_log and params.save_every
                 and (time.time() - last_save_time > (params.save_every * 60))):
@@ -519,21 +519,11 @@
     abs_data = neurosym.ListDataset(neurosym.world_model_data(env, n=params.n))
     dataloader = DataLoader(abs_data, batch_size=params.batch_size, shuffle=True)
 
-<<<<<<< HEAD
-    net = bwd.AbstractEmbedNet(RelationalDRLNet(input_channels=box_world.NUM_ASCII, out_dim=2 * box_world.NUM_COLORS * box_world.NUM_COLORS, d=params.dim, num_heads=params.num_heads, num_attn_blocks=params.num_attn_blocks))
-    net = net.to(DEVICE)
-    num_params = utils.num_params(net)
-    print(f"Net has {num_params} parameters")
-    wandb.config.params = num_params
-
-    sv_train2(dataloader, net, params)
-=======
     net = neurosym.AbstractEmbedNet(neurosym.RelationalDRLNet(input_channels=box_world.NUM_ASCII, out_dim=2 * 2 * box_world.NUM_COLORS * box_world.NUM_COLORS))
     net = net.to(DEVICE)
     print(f"Net has {utils.num_params(net)} parameters")
     # neurosym_symbolic_supervised_state_abstraction(dataloader, net, params)
     learn_neurosym_world_model(dataloader, net, neurosym.BW_WORLD_MODEL_PROGRAM, params)
->>>>>>> c2185960
 
 
 if __name__ == '__main__':
