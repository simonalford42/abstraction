--- conflicted
+++ resolved
@@ -215,13 +215,13 @@
         )
 
     params = dict(
-        n=5000,
-        lr=8E-4, epochs=200, batch_size=10, b=10,
+        n=50000,
+        lr=8E-4, epochs=400, batch_size=10, b=10,
         cc_weight=args.cc, abstract_pen=args.abstract_pen,
         hmm=args.hmm, homo=args.homo, sv=args.sv,
-        save_every=10, test_every=10, num_test=200,
+        save_every=False, test_every=10, num_test=200,
         no_log=args.no_log,
-        # model_load_path='models/temp_save__23.pt',
+        # model_load_path='models/3cf26b5acfac4f009e526e399a9a5966.pt',
         disk_data=args.disk,
         no_outer=args.no_outer,
     )
@@ -256,28 +256,20 @@
     dataloader = DataLoader(data, batch_size=params['batch_size'], shuffle=False, collate_fn=box_world.traj_collate)
 
     with Timing('Completed training'):
-<<<<<<< HEAD
-        if params['no_outer']:
-            train(run, dataloader, net, params)
-        else:
-            rounds = params['epochs'] // params['test_every']
-            boxworld_outer_sv(
-                run, dataloader,
-                net, n=params['n'], epochs=params['epochs'] // rounds, rounds=rounds, num_test=200,
-=======
         with mlflow.start_run():
-            # train(run, dataloader, net, params)
             run['params'] = params
             mlflow.log_params(params)
             mlflow.log_params(dict(id=mlflow.active_run().info.run_id))
             print(f"Starting run:\n{mlflow.active_run().info.run_id}")
 
-            boxworld_outer_sv(
-                run,
-                net, n=params['n'], epochs=params['epochs'], rounds=50, num_test=200,
->>>>>>> e3dc98e1
-                test_every=1, lr=params['lr'], batch_size=params['batch_size']
-            )
+            if params['no_outer']:
+                train(run, dataloader, net, params)
+            else:
+                boxworld_outer_sv(
+                    run,
+                    net, n=params['n'], epochs=params['epochs'], rounds=50, num_test=200,
+                    test_every=1, lr=params['lr'], batch_size=params['batch_size']
+                )
 
     run.stop()
 
