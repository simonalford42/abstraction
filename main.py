from typing import Any
import numpy as np
import wandb
import mlflow
from torch.utils.data import DataLoader
import planning
import argparse
import torch
import torch.nn as nn
import random
import utils
from utils import Timing, DEVICE, assert_shape, assert_equal
from abstract import boxworld_controller, boxworld_homocontroller
import abstract
from hmm import CausalNet, SVNet, HmmNet
import time
import box_world
import data
from modules import ShrinkingRelationalDRLNet, RelationalDRLNet
import muzero
import torch.nn.functional as F
import neurosym
from pyDatalog import pyDatalog as pyd
from itertools import chain


def fine_tune(control_net: nn.Module, params: dict[str, Any]):
    env = box_world.BoxWorldEnv(seed=params.seed)
    dataset = data.PlanningDataset(env, control_net, n=params.n, tau_precompute=params.tau_precompute)
    print(f'{len(dataset)} fine-tuning examples')
    params.epochs = int(params.traj_updates / len(dataset))

    dataloader = DataLoader(dataset, batch_size=params.batch_size, shuffle=True,
                            collate_fn=data.latent_traj_collate)

    optimizer = torch.optim.Adam(control_net.parameters(), lr=params.lr)
    control_net.train()

    if params.tau_precompute:
        control_net.freeze_microcontroller()
    else:
        control_net.freeze_all_controllers()

    last_test_time = False
    last_save_time = time.time()
    epoch = 0
    updates = 0

    while updates < params.traj_updates:
        if hasattr(dataloader.dataset, 'shuffle'):
            dataloader.dataset.shuffle(batch_size=params.batch_size)

        train_loss = 0

        first = True
        for states, options, solveds, lengths, masks in dataloader:
            states, options, solveds, lengths, masks = [x.to(DEVICE) for x in [states, options, solveds, lengths, masks]]

            B, T, *s = states.shape

            if not params.tau_precompute:
                states_flattened = states.reshape(B * T, *s)
                t_i_flattened = control_net.tau_net(states_flattened)
                t_i = t_i_flattened.reshape(B, T, control_net.t)
            else:
                t_i = states

            # if params.test_every and epoch % params.test_every == 0 and first:
            #     preds = control_net.macro_transitions2(t_i[:, 0], options[:, 0])
            #     wandb.log({'avg cc loss': (t_i[:, 1] - preds).sum() / t_i.shape[0]})
            #     first = False

            loss = abstract.fine_tune_loss_v3(t_i, options, solveds, control_net, masks)

            train_loss += loss.item()
            loss = loss / sum(lengths)

            loss.backward()
            optimizer.step()
            optimizer.zero_grad()
            updates += B

        wandb.log({'loss': train_loss})

        if (params.test_every
                and (not last_test_time
                     or (time.time() - last_test_time > (params.test_every * 60)))):
            last_test_time = time.time()
            utils.warn('fixed test env seed')
            planning.eval_planner(
                control_net, box_world.BoxWorldEnv(seed=env.seed), n=params.num_test,
                # control_net, box_world.BoxWorldEnv(seed=env.seed + 1), n=params.num_test,
            )

        if (not params.no_log and params.save_every
                and (time.time() - last_save_time > (params.save_every * 60))):
            last_save_time = time.time()
            path = utils.save_model(control_net, f'models/{params.id}-epoch-{epoch}_control.pt')
            wandb.log({'models': wandb.Table(columns=['path'], data=[[path]])})

        epoch += 1

    if not params.no_log and params.save_every:
        path = utils.save_model(control_net, f'models/{params.id}_control.pt')
        wandb.log({'models': wandb.Table(columns=['path'], data=[[path]])})


def learn_options(net: nn.Module, params: dict[str, Any]):
    dataset = data.BoxWorldDataset(box_world.BoxWorldEnv(seed=params.seed), n=params.n, traj=True)
    dataloader = DataLoader(dataset, batch_size=params.batch_size, shuffle=False, collate_fn=data.traj_collate)

    params.epochs = int(params.traj_updates / params.n)

    optimizer = torch.optim.Adam(net.parameters(), lr=params.lr)
    net.train()
    test_env = box_world.BoxWorldEnv()

    num_params = utils.num_params(net)
    print(f"Net has {num_params} parameters")
    wandb.config.params = num_params

    last_test_time = False
    last_save_time = time.time()
    updates = 0
    epoch = 0

    while updates < params.traj_updates:
        if params.gumbel:
            abstract.GUMBEL_TEMP = params.gumbel_sched(epoch / params.epochs)

        if params.freeze is not False and updates / params.traj_updates >= params.freeze:
            # net.control_net.freeze_all_controllers()
            net.control_net.freeze_microcontroller()

        if hasattr(dataloader.dataset, 'shuffle'):
            dataloader.dataset.shuffle(batch_size=params.batch_size)

        train_loss = 0
        start = time.time()
        for s_i_batch, actions_batch, lengths, masks in dataloader:
            optimizer.zero_grad()
            s_i_batch, actions_batch, masks = s_i_batch.to(DEVICE), actions_batch.to(DEVICE), masks.to(DEVICE)

            loss = net(s_i_batch, actions_batch, lengths, masks)

            train_loss += loss.item()
            # reduce just like cross entropy so batch size doesn't affect LR
            loss = loss / sum(lengths)
            loss.backward()
            optimizer.step()

        wandb.log({'loss': train_loss})
        if params.gumbel:
            wandb.log({'gumbel_temp': abstract.GUMBEL_TEMP})
        if params.toy_test:
            print(f'{train_loss=}')

        if (params.test_every
                and (not last_test_time
                     or (time.time() - last_test_time > (params.test_every * 60)))):
            last_test_time = time.time()

            # test_env = box_world.BoxWorldEnv(seed=params.seed)
            # print('fixed test env')
            test_acc = data.eval_options_model(net.control_net, test_env, n=params.num_test)
            # test_acc = planning.eval_planner(
            #     net.control_net, box_world.BoxWorldEnv(seed=params.seed), n=params.num_test,
            # )
            wandb.log({'acc': test_acc})

        if (not params.no_log and params.save_every
                and (time.time() - last_save_time > (params.save_every * 60))):
            last_save_time = time.time()
            path = utils.save_model(net, f'models/{params.id}-epoch-{epoch}.pt')
            wandb.log({'models': wandb.Table(columns=['path'], data=[[path]])})

        epoch += 1
        updates += params.n

    if not params.no_log:
        path = utils.save_model(net, f'models/{params.id}.pt')
        wandb.log({'models': wandb.Table(columns=['path'], data=[[path]])})


def sv_train(run, dataloader: DataLoader, net, epochs, lr=1E-4, save_every=None, print_every=1):
    """
    Train a basic supervised model, no option learning or anything.
    """
    optimizer = torch.optim.Adam(net.parameters(), lr=lr)
    net.train()

    for epoch in range(epochs):
        train_loss = 0
        start = time.time()
        for s_i_batch, actions_batch, lengths, masks in dataloader:
            optimizer.zero_grad()
            s_i_batch, actions_batch, masks = s_i_batch.to(DEVICE), actions_batch.to(DEVICE), masks.to(DEVICE)
            loss = net(s_i_batch, actions_batch, lengths, masks)
            if isinstance(net, ShrinkingRelationalDRLNet):
                loss += net.shrink_loss()

            train_loss += loss.item()
            # reduce just like cross entropy so batch size doesn't affect LR
            loss = loss / sum(lengths)
            if run:
                run[f'{epoch}batch/loss'].log(loss.item())
                run[f'{epoch}batch/avg length'].log(sum(lengths) / len(lengths))
                run[f'{epoch}batch/mem'].log(utils.get_memory_usage())
            loss.backward()
            optimizer.step()

        if run:
            run['epoch'].log(epoch)
            run['loss'].log(train_loss)
            run['time'].log(time.time() - start)

        if print_every and epoch % print_every == 0:
            print(f"epoch: {epoch}\t"
                  + f"train loss: {train_loss}\t"
                  + f"({time.time() - start:.1f}s)")


def neurosym_symbolic_supervised_state_abstraction(dataloader: DataLoader, net, params):
    """
    Train a basic supervised model.
    """
    optimizer = torch.optim.Adam(net.parameters(), lr=params.lr)
    net.train()

    params.epochs = int(params.traj_updates / params.n)

    updates = 0
    epoch = 0

    while updates < params.traj_updates:
        total_hard_matches = 0
        total_negatives = 0
        total_positives = 0
        total_negative_matches = 0
        total_positive_matches = 0

        train_loss = 0
        start = time.time()
        for inputs, targets in dataloader:
            optimizer.zero_grad()

            inputs, targets = inputs.to(DEVICE), targets.to(DEVICE)
            preds = net(inputs)
            # greedily convert probabilities to hard predictions
            hard_preds = torch.round(preds)
            # calculate number of hard matches by iterating through and counting perfect matches
            for pred, target in zip(hard_preds, targets):
                negative_spots = (target == 0)
                positive_spots = (target == 1)
                match_tensor = (target == pred)
                total_negatives += negative_spots.sum()
                total_positives += positive_spots.sum()
                total_negative_matches += (negative_spots * match_tensor).sum()
                total_positive_matches += (positive_spots * match_tensor).sum()

                if torch.equal(pred, target):
                    total_hard_matches += 1

            loss = F.binary_cross_entropy(preds, targets, reduction='mean')
            train_loss += loss.item()
            loss.backward()
            optimizer.step()

        acc = total_hard_matches / len(dataloader.dataset)
        negative_acc = total_negative_matches / total_negatives
        positive_acc = total_positive_matches / total_positives

        wandb.log({'loss': train_loss,
                   'acc': acc,
                   'negative_acc': negative_acc,
                   'positive_acc': positive_acc})

        if epoch % 10 == 0:
            print(f'{loss=}, {acc=}')

        epoch += 1
        updates += len(dataloader.dataset)

    if not params.no_log and params.save_every:
        path = utils.save_model(net, f'models/{params.id}_neurosym.pt')
        wandb.log({'models': wandb.Table(columns=['path'], data=[[path]])})


def learn_neurosym_world_model(dataloader: DataLoader, net, options_net, world_model_program, params):
    optimizer = torch.optim.Adam(chain(net.parameters(), options_net.parameters()), lr=params.lr)
    net.train()

    params.epochs = int(params.traj_updates / params.n)

    updates = 0
    epoch = 0

    while updates < params.traj_updates:
        train_loss = 0
        total_state_loss = 0
        total_move_loss = 0
        count = 0

        moves_num_right = 0
        for states, moves, target_states in dataloader:
            count += 1
            optimizer.zero_grad()

            states, moves, target_states = states.to(DEVICE), moves.to(DEVICE), target_states.to(DEVICE)
            state_embeds = net(states)
            target_state_embeds = net(target_states)
            state_preds = neurosym.world_model_step_prob(state_embeds, moves, world_model_program)
            move_logits = options_net(state_preds[:, :, :, :, 0])
            move_preds = torch.argmax(move_logits, dim=1)
            moves_num_right += (move_preds == moves).sum()
            move_loss = F.cross_entropy(move_logits, moves, reduction='mean')

            # print(f"{state_preds.shape=}")
            # print(f"{target_state_embeds.shape=}")
            # print(f"{state_preds=}")
            # print(f"{target_state_embeds=}")
            # loss = F.binary_cross_entropy(state_preds.exp(), target_state_embeds.exp())
            state_loss = F.mse_loss(state_preds, target_state_embeds)

            loss = move_loss + state_loss

            train_loss += loss.item()
            total_move_loss += move_loss.item()
            total_state_loss += state_loss.item()
            loss.backward()
            optimizer.step()

        wandb.log({'loss': train_loss,
                   'total_move_loss': total_move_loss,
                   'total_state_loss': total_state_loss})

        epoch += 1
        updates += len(dataloader.dataset)

    if not params.no_log and params.save_every:
        path = utils.save_model(net, f'models/{params.id}_neurosym.pt')
        wandb.log({'models': wandb.Table(columns=['path'], data=[[path]])})


def adjust_state_dict(state_dict):
    state_dict2 = {}
    for k, v in state_dict.items():
        if 'tau_net' in k:
            x = len('control_net.tau_net.')
            k2 = k[:x] + '0.' + k[x:]
            state_dict2[k2] = v
        else:
            state_dict2[k] = v
    return state_dict2


def make_gumbel_schedule_fn(params):
    if not params.gumbel:
        return False

    plateau_percent = 0.8
    # r is set so that np.exp(-r * plateau_percent) = 0.5
    r = -np.log(0.5) / plateau_percent

    def schedule_temp(percent_through):
        # between 0.5 and 1
        x = np.exp(-r * percent_through)
        # between 0 and 1
        x = 2 * x - 1
        # between stop and start
        x = params.g_stop_temp + x * (params.g_start_temp - params.g_stop_temp)
        return max(params.g_stop_temp, x)

    return schedule_temp


def make_net(params):
    if params.load:
        net = utils.load_model(params.model_load_path)
    elif params.model == 'sv':
        net = SVNet(boxworld_homocontroller(b=1, shrink_micro_net=params.shrink_micro_net), shrink_micro_net=params.shrink_micro_net)
    else:
        if params.model == 'hmm-homo':
            # HMM algorithm where start probs, stop probs, action probs all come from single NN
            control_net = boxworld_homocontroller(b=params.b)
        else:
            typ = 'hetero' if params.model in ['hmm', 'cc'] else params.model
            control_net = boxworld_controller(typ, params)
        if params.model in ['hmm', 'hmm-homo', 'ccts']:
            net = HmmNet(control_net, abstract_pen=params.abstract_pen, shrink_micro_net=params.shrink_micro_net)
        elif params.model == 'cc':
            assert not params.shrink_micro_net
            net = CausalNet(control_net, abstract_pen=params.abstract_pen)
        else:
            raise NotImplementedError()

    return net


def boxworld_main():
    parser = argparse.ArgumentParser()
    parser.add_argument('--n', type=int, default=20000)
    parser.add_argument('--traj_updates', type=float, default=argparse.SUPPRESS)
    parser.add_argument('--b', type=int, default=10, help='number of options')
    parser.add_argument('--abstract_pen', type=float, default=1.0, help='for starting a new option, this penalty is subtracted from the overall logp of the seq')
    parser.add_argument('--model', type=str, default='cc', choices=['sv', 'cc', 'hmm-homo', 'hmm', 'ccts', 'ccts-reduced'])
    parser.add_argument('--seed', type=int, default=1, help='seed=0 chooses a random seed')
    parser.add_argument('--lr', type=float, default=8E-4)
    parser.add_argument('--batch_size', type=int, default=argparse.SUPPRESS)
    parser.add_argument('--abstract_dim', type=int, default=32)
    parser.add_argument('--tau_noise_std', type=float, default=0.0, help='STD of N(0, sigma) noise added to abstract state embedding to aid planning')
    parser.add_argument('--freeze', type=float, default=False, help='what % through training to freeze some subnets of control net')

    parser.add_argument('--load', action='store_true')
    parser.add_argument('--ellis', action='store_true')
    parser.add_argument('--no_log', action='store_true')
    parser.add_argument('--fine_tune', action='store_true')
    parser.add_argument('--tau_precompute', action='store_true')
    parser.add_argument('--replace_trans_net', action='store_true')
    parser.add_argument('--batch_norm', action='store_true')
    parser.add_argument('--no_tau_norm', action='store_true')
    parser.add_argument('--relational_micro', action='store_true')
    parser.add_argument('--toy_test', action='store_true')
    parser.add_argument('--separate_option_nets', action='store_true')
    parser.add_argument('--gumbel', action='store_true')
    parser.add_argument('--g_start_temp', type=float, default=1)
    parser.add_argument('--g_stop_temp', type=float, default=1)
    parser.add_argument('--num_categories', type=int, default=8)
    parser.add_argument('--shrink_micro_net', action='store_true')
    parser.add_argument('--shrink_loss_scale', type=float, default=1)
<<<<<<< HEAD
    parser.add_argument('--length', type=tuple, default=(1, 2, 3, 4),
                        help='box world env solution_length')
=======
    parser.add_argument('--length', type=int, default=(1, 2, 3, 4),
                        help='box world env solution_length, may be single number or tuple of options')
>>>>>>> 05c7ae7d
    parser.add_argument('--muzero', action='store_true')
    parser.add_argument('--muzero_scratch', action='store_true')
    parser.add_argument('--num_test', type=int, default=200)
    parser.add_argument('--test_every', type=float, default=60, help='number of minutes to test every, if false will not test')
    parser.add_argument('--save_every', type=float, default=180, help='number of minutes to save every, if false will not save')
    parser.add_argument('--neurosym', action='store_true')
    parser.add_argument('--cc_neurosym', action='store_true')
    parser.add_argument('--sv_options', action='store_true')
    parser.add_argument('--sv_options_net_fc', action='store_true')
    parser.add_argument('--dim', type=int, default=64, help='latent dim of relational net')
    parser.add_argument('--num_attn_blocks', type=int, default=2)
    parser.add_argument('--num_heads', type=int, default=4)

    params = parser.parse_args()

    featured_params = ['n', 'model', 'abstract_pen', 'fine_tune', 'muzero']

    if not params.seed:
        seed = random.randint(0, 2**32 - 1)
        params.seed = seed

    random.seed(params.seed)
    torch.manual_seed(params.seed)

    if type(params.length) == int:
        params.length = (params.length, )  # box_world env expects tuple

    if params.cc_neurosym:
        params.model = 'cc'

    if not hasattr(params, 'batch_size'):
        if params.relational_micro or params.gumbel or params.shrink_micro_net:
            params.batch_size = 16
        elif params.neurosym:
            params.batch_size = 128
        else:
            params.batch_size = 32
        if params.ellis:  # more memory available!
            params.batch_size *= 2

    if params.fine_tune and not params.load:
        print('WARNING: params.load = False, creating new model')
        # params.load = True

    if not hasattr(params, 'traj_updates'):
        params.traj_updates = 1E8 if (params.fine_tune or params.muzero or params.neurosym) else 1E7  # default: 1E7
    params.model_load_path = 'models/e14b78d01cc548239ffd57286e59e819.pt'
    params.gumbel_sched = make_gumbel_schedule_fn(params)
    params.device = torch.cuda.get_device_name(DEVICE) if torch.cuda.is_available() else 'cpu'

    if params.toy_test:
        params.n = 100
        params.traj_updates = 1000
        params.test_every = 1
        params.save_every = False
        params.no_log = True
        params.num_test = 5

    if params.no_log:
        global mlflow
        mlflow = utils.NoMlflowRun()
    else:
        mlflow.set_experiment('Boxworld 3/22')

    if params.muzero:
        params.load = True

    with Timing('Completed training'):
        with mlflow.start_run():
            params.id = mlflow.active_run().info.run_id
            print(f"Starting run:\n{mlflow.active_run().info.run_id}")

            for p in featured_params:
                print(p.upper() + ': \t' + str(getattr(params, p)))
            print(f'{params=}')

            wandb.init(project="abstraction",
                       mode='disabled' if params.no_log else 'online',
                       config=vars(params))

            if params.muzero:
                net = make_net(params).to(DEVICE)
                data_net = net

                if params.muzero_scratch:
                    params.load = False
                    net = make_net(params).to(DEVICE)

                muzero.main(net.control_net, params, data_net=data_net.control_net)
            elif params.fine_tune:
                fine_tune(net.control_net, params)
            elif params.neurosym:
                neurosym_train(params)
            elif params.sv_options:
                sv_option_pred(params)
            else:
                net = make_net(params).to(DEVICE)
                learn_options(net, params)

            for p in featured_params:
                print(p.upper() + ': \t' + str(getattr(params, p)))


def neurosym_train(params):
    # seems like I have to do this outside of the function to get it to work?
    pyd.create_terms('X', 'Y', 'held_key', 'domino', 'action', 'neg_held_key', 'neg_domino')

    env = box_world.BoxWorldEnv(solution_length=(4, ), num_forward=(4, ))

    # abs_data = neurosym.ListDataset(neurosym.supervised_symbolic_state_abstraction_data(env, n=params.n))
    abs_data = neurosym.ListDataset(neurosym.world_model_data(env, n=params.n))
    dataloader = DataLoader(abs_data, batch_size=params.batch_size, shuffle=True)

    net = neurosym.AbstractEmbedNet(neurosym.RelationalDRLNet(input_channels=box_world.NUM_ASCII, out_dim=2 * 2 * box_world.NUM_COLORS * box_world.NUM_COLORS)).to(DEVICE)
    print(f"Net has {utils.num_params(net)} parameters")
    # neurosym_symbolic_supervised_state_abstraction(dataloader, net, params)

    if params.sv_options_net_fc:
        options_net = neurosym.SVOptionNet(num_colors=box_world.NUM_COLORS, num_options=box_world.NUM_COLORS, hidden_dim=128, num_hidden=2).to(DEVICE)
    else:
        options_net = neurosym.SVOptionNet2(num_colors=box_world.NUM_COLORS, num_options=box_world.NUM_COLORS, num_heads=params.num_heads, hidden_dim=128).to(DEVICE)

    learn_neurosym_world_model(dataloader, net, options_net, neurosym.BW_WORLD_MODEL_PROGRAM, params)


def sv_option_pred(params):
    env = box_world.BoxWorldEnv()

    # dataset of (symbolic_tensorized_state, option) pairs
    dataset = neurosym.ListDataset(neurosym.option_sv_data(env, n=params.n))

    dataloader = DataLoader(dataset, batch_size=params.batch_size, shuffle=True)

    if params.sv_options_net_fc:
        net = neurosym.SVOptionNet(num_colors=box_world.NUM_COLORS, num_options=box_world.NUM_COLORS, hidden_dim=128, num_hidden=2).to(DEVICE)
    else:
        net = neurosym.SVOptionNet2(num_colors=box_world.NUM_COLORS, num_options=box_world.NUM_COLORS, num_heads=params.num_heads, hidden_dim=128).to(DEVICE)

    print(f"Net has {utils.num_params(net)} parameters")
    option_pred_train(dataloader, net, params)


def option_pred_train(dataloader: DataLoader, net, params):
    optimizer = torch.optim.Adam(net.parameters(), lr=params.lr)
    loss_fn = nn.CrossEntropyLoss(reduction='mean')
    net.train()

    updates = 0
    train_loss = 0

    while updates <= params.traj_updates:
        train_loss = 0

        num_right = 0
        for datum in dataloader:
            optimizer.zero_grad()

            datum = tuple([d.to(DEVICE) for d in datum])
            states, moves = datum
            B = states.shape[0]
            move_logits = net(states)
            assert_shape(move_logits, (B, box_world.NUM_COLORS))
            assert_shape(moves, (B, ))
            assert max(moves) <= box_world.NUM_COLORS - 1
            move_preds = torch.argmax(move_logits, dim=1)
            num_right += sum(move_preds == moves)
            loss = loss_fn(move_logits, moves)
            train_loss += loss.item()

            loss.backward()
            optimizer.step()

        acc = num_right / len(dataloader.dataset)
        updates += len(dataloader.dataset)
        wandb.log({'loss': train_loss,
                   'acc': acc})


if __name__ == '__main__':
    boxworld_main()<|MERGE_RESOLUTION|>--- conflicted
+++ resolved
@@ -428,13 +428,9 @@
     parser.add_argument('--num_categories', type=int, default=8)
     parser.add_argument('--shrink_micro_net', action='store_true')
     parser.add_argument('--shrink_loss_scale', type=float, default=1)
-<<<<<<< HEAD
+
     parser.add_argument('--length', type=tuple, default=(1, 2, 3, 4),
-                        help='box world env solution_length')
-=======
-    parser.add_argument('--length', type=int, default=(1, 2, 3, 4),
                         help='box world env solution_length, may be single number or tuple of options')
->>>>>>> 05c7ae7d
     parser.add_argument('--muzero', action='store_true')
     parser.add_argument('--muzero_scratch', action='store_true')
     parser.add_argument('--num_test', type=int, default=200)
