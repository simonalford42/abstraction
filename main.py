from typing import Any
import numpy as np
import wandb
import mlflow
from torch.utils.data import DataLoader
import planning
import argparse
import torch
import torch.nn as nn
import random
import utils
from utils import Timing, DEVICE, assert_shape, assert_equal
from abstract import boxworld_controller, boxworld_homocontroller
import abstract
from hmm import CausalNet, SVNet, HmmNet
import time
import box_world
import data
from modules import RelationalDRLNet, MicroNet2
import muzero
import torch.nn.functional as F
import neurosym
from pyDatalog import pyDatalog as pyd
from itertools import chain


def fine_tune(control_net: nn.Module, params: dict[str, Any]):
    env = box_world.BoxWorldEnv(seed=params.seed)
    dataset = data.PlanningDataset(env, control_net, n=params.n, tau_precompute=params.tau_precompute)
    print(f'{len(dataset)} fine-tuning examples')
    params.epochs = int(params.traj_updates / len(dataset))

    dataloader = DataLoader(dataset, batch_size=params.batch_size, shuffle=True,
                            collate_fn=data.latent_traj_collate)

    optimizer = torch.optim.Adam(control_net.parameters(), lr=params.lr)
    control_net.train()

    if params.tau_precompute:
        control_net.freeze_microcontroller()
    else:
        control_net.freeze_all_controllers()

    last_test_time = False
    last_save_time = time.time()
    epoch = 0
    updates = 0

    while updates < params.traj_updates:
        if hasattr(dataloader.dataset, 'shuffle'):
            dataloader.dataset.shuffle(batch_size=params.batch_size)

        train_loss = 0

        first = True
        for states, options, solveds, lengths, masks in dataloader:
            states, options, solveds, lengths, masks = [x.to(DEVICE) for x in [states, options, solveds, lengths, masks]]

            B, T, *s = states.shape

            if not params.tau_precompute:
                states_flattened = states.reshape(B * T, *s)
                t_i_flattened = control_net.tau_net(states_flattened)
                t_i = t_i_flattened.reshape(B, T, control_net.t)
            else:
                t_i = states

            # if params.test_every and epoch % params.test_every == 0 and first:
            #     preds = control_net.macro_transitions2(t_i[:, 0], options[:, 0])
            #     wandb.log({'avg cc loss': (t_i[:, 1] - preds).sum() / t_i.shape[0]})
            #     first = False

            loss = abstract.fine_tune_loss_v3(t_i, options, solveds, control_net, masks)

            train_loss += loss.item()
            loss = loss / sum(lengths)

            loss.backward()
            optimizer.step()
            optimizer.zero_grad()
            updates += B

        wandb.log({'loss': train_loss})

        if (params.test_every
                and (not last_test_time
                     or (time.time() - last_test_time > (params.test_every * 60)))):
            last_test_time = time.time()
            utils.warn('fixed test env seed')
            planning.eval_planner(
                control_net, box_world.BoxWorldEnv(seed=env.seed), n=params.num_test,
                # control_net, box_world.BoxWorldEnv(seed=env.seed + 1), n=params.num_test,
            )

        if (not params.no_log and params.save_every
                and (time.time() - last_save_time > (params.save_every * 60))):
            last_save_time = time.time()
            path = utils.save_model(control_net, f'models/{params.id}-epoch-{epoch}_control.pt')
            wandb.log({'models': wandb.Table(columns=['path'], data=[[path]])})

        epoch += 1

    if not params.no_log and params.save_every:
        path = utils.save_model(control_net, f'models/{params.id}_control.pt')
        wandb.log({'models': wandb.Table(columns=['path'], data=[[path]])})


def learn_options(net: nn.Module, params: dict[str, Any]):
    dataset = data.BoxWorldDataset(box_world.BoxWorldEnv(seed=params.seed), n=params.n, traj=True)
    dataloader = DataLoader(dataset, batch_size=params.batch_size, shuffle=False, collate_fn=data.traj_collate)

    params.epochs = int(params.traj_updates / params.n)

    optimizer = torch.optim.Adam(net.parameters(), lr=params.lr)
    net.train()
    test_env = box_world.BoxWorldEnv()

    num_params = utils.num_params(net)
    print(f"Net has {num_params} parameters")
    wandb.config.params = num_params

    last_test_time = False
    last_save_time = time.time()
    updates = 0
    epoch = 0

    while updates < params.traj_updates:
        if params.gumbel:
            abstract.GUMBEL_TEMP = params.gumbel_sched(epoch / params.epochs)

        if params.freeze is not False and updates / params.traj_updates >= params.freeze:
            # net.control_net.freeze_all_controllers()
            net.control_net.freeze_microcontroller()

        if hasattr(dataloader.dataset, 'shuffle'):
            dataloader.dataset.shuffle(batch_size=params.batch_size)

        train_loss = 0
        for s_i_batch, actions_batch, lengths, masks in dataloader:
            optimizer.zero_grad()
            s_i_batch, actions_batch, masks = s_i_batch.to(DEVICE), actions_batch.to(DEVICE), masks.to(DEVICE)

            loss = net(s_i_batch, actions_batch, lengths, masks)

            train_loss += loss.item()
            # reduce just like cross entropy so batch size doesn't affect LR
            loss = loss / sum(lengths)
            loss.backward()
            optimizer.step()

        wandb.log({'loss': train_loss})
        if params.gumbel:
            wandb.log({'gumbel_temp': abstract.GUMBEL_TEMP})
        if params.toy_test:
            print(f'{train_loss=}')

        if (params.test_every
                and (not last_test_time
                     or (time.time() - last_test_time > (params.test_every * 60)))):
            last_test_time = time.time()

            # test_env = box_world.BoxWorldEnv(seed=params.seed)
            # print('fixed test env')
            test_acc = data.eval_options_model(net.control_net, test_env, n=params.num_test)
            # test_acc = planning.eval_planner(
            #     net.control_net, box_world.BoxWorldEnv(seed=params.seed), n=params.num_test,
            # )
            wandb.log({'acc': test_acc})

        if (not params.no_log and params.save_every
                and (time.time() - last_save_time > (params.save_every * 60))):
            last_save_time = time.time()
            path = utils.save_model(net, f'models/{params.id}-epoch-{epoch}.pt')
            wandb.log({'models': wandb.Table(columns=['path'], data=[[path]])})

        epoch += 1
        updates += params.n

    if not params.no_log:
        path = utils.save_model(net, f'models/{params.id}.pt')
        wandb.log({'models': wandb.Table(columns=['path'], data=[[path]])})


def sv_train(run, dataloader: DataLoader, net, epochs, lr=1E-4, save_every=None, print_every=1):
    """
    Train a basic supervised model, no option learning or anything.
    """
    optimizer = torch.optim.Adam(net.parameters(), lr=lr)
    net.train()

    for epoch in range(epochs):
        train_loss = 0
        start = time.time()
        for s_i_batch, actions_batch, lengths, masks in dataloader:
            optimizer.zero_grad()
            s_i_batch, actions_batch, masks = s_i_batch.to(DEVICE), actions_batch.to(DEVICE), masks.to(DEVICE)
            loss = net(s_i_batch, actions_batch, lengths, masks)
            if isinstance(net, ShrinkingRelationalDRLNet):
                loss += net.shrink_loss()

            train_loss += loss.item()
            # reduce just like cross entropy so batch size doesn't affect LR
            loss = loss / sum(lengths)
            if run:
                run[f'{epoch}batch/loss'].log(loss.item())
                run[f'{epoch}batch/avg length'].log(sum(lengths) / len(lengths))
                run[f'{epoch}batch/mem'].log(utils.get_memory_usage())
            loss.backward()
            optimizer.step()

        if run:
            run['epoch'].log(epoch)
            run['loss'].log(train_loss)
            run['time'].log(time.time() - start)

        if print_every and epoch % print_every == 0:
            print(f"epoch: {epoch}\t"
                  + f"train loss: {train_loss}\t"
                  + f"({time.time() - start:.1f}s)")


def neurosym_symbolic_supervised_state_abstraction(dataloader: DataLoader, net, params):
    """
    Train a basic supervised model.
    """
    optimizer = torch.optim.Adam(net.parameters(), lr=params.lr)
    net.train()

    params.epochs = int(params.traj_updates / params.n)

    updates = 0
    epoch = 0

    while updates < params.traj_updates:
        total_hard_matches = 0
        total_negatives = 0
        total_positives = 0
        total_negative_matches = 0
        total_positive_matches = 0

        train_loss = 0
        start = time.time()
        for inputs, targets in dataloader:
            optimizer.zero_grad()

            inputs, targets = inputs.to(DEVICE), targets.to(DEVICE)
            preds = net(inputs)
            # greedily convert probabilities to hard predictions
            hard_preds = torch.round(preds)
            # calculate number of hard matches by iterating through and counting perfect matches
            for pred, target in zip(hard_preds, targets):
                negative_spots = (target == 0)
                positive_spots = (target == 1)
                match_tensor = (target == pred)
                total_negatives += negative_spots.sum()
                total_positives += positive_spots.sum()
                total_negative_matches += (negative_spots * match_tensor).sum()
                total_positive_matches += (positive_spots * match_tensor).sum()

                if torch.equal(pred, target):
                    total_hard_matches += 1

            loss = F.binary_cross_entropy(preds, targets, reduction='mean')
            train_loss += loss.item()
            loss.backward()
            optimizer.step()

        acc = total_hard_matches / len(dataloader.dataset)
        negative_acc = total_negative_matches / total_negatives
        positive_acc = total_positive_matches / total_positives

        wandb.log({'loss': train_loss,
                   'acc': acc,
                   'negative_acc': negative_acc,
                   'positive_acc': positive_acc})

<<<<<<< HEAD
        # if epoch % 10 == 0:
            # print(f'{train_loss=}, {acc=}')
=======
        if epoch % 10 == 0:
            print(f'{train_loss=}, {acc=}, {negative_acc=}, {positive_acc=}')
>>>>>>> d945648e

        epoch += 1
        updates += len(dataloader.dataset)

    if not params.no_log and params.save_every:
        path = utils.save_model(net, f'models/{params.id}_neurosym.pt')
        wandb.log({'models': wandb.Table(columns=['path'], data=[[path]])})


def learn_neurosym_world_model(dataloader: DataLoader, net: neurosym.AbstractEmbedNet, options_net, world_model_program, params):
    # optimizer = torch.optim.Adam(chain(net.parameters(), options_net.parameters()), lr=params.lr)
    optimizer = torch.optim.SGD(net.parameters(), lr=params.lr)
    net.train()

    params.epochs = int(params.traj_updates / params.n)

    updates = 0
    epoch = 0

    while updates < params.traj_updates:
        train_loss = 0
        total_state_loss = 0
        total_move_loss = 0
        count = 0

        moves_num_right = 0
        for states, moves, target_states in dataloader:
            count += 1
            optimizer.zero_grad()

            states, moves, target_states = states.to(DEVICE), moves.to(DEVICE), target_states.to(DEVICE)

            state_embeds = net(states)
            with torch.no_grad():
                target_state_embeds = net(target_states)

            state_preds = neurosym.world_model_step(state_embeds, moves, world_model_program)

            move_logits = options_net(state_preds)
            move_preds = torch.argmax(move_logits, dim=1)
            moves_num_right += (move_preds == moves).sum()

            move_loss = F.cross_entropy(move_logits, moves, reduction='mean')
            state_loss = F.kl_div(state_preds, target_state_embeds, log_target=True, reduction='batchmean')
            loss = move_loss + state_loss

            train_loss += loss.item()
            total_move_loss += move_loss.item()
            total_state_loss += state_loss.item()

            loss.backward()
            optimizer.step()

        wandb.log({'loss': train_loss,
                   'total_move_loss': total_move_loss,
                   'total_state_loss': total_state_loss})

        epoch += 1
        updates += len(dataloader.dataset)

    if not params.no_log and params.save_every:
        path = utils.save_model(net, f'models/{params.id}_neurosym.pt')
        wandb.log({'models': wandb.Table(columns=['path'], data=[[path]])})


def adjust_state_dict(state_dict):
    state_dict2 = {}
    for k, v in state_dict.items():
        if 'tau_net' in k:
            x = len('control_net.tau_net.')
            k2 = k[:x] + '0.' + k[x:]
            state_dict2[k2] = v
        else:
            state_dict2[k] = v
    return state_dict2


def make_gumbel_schedule_fn(params):
    if not params.gumbel:
        return False

    plateau_percent = 0.8
    # r is set so that np.exp(-r * plateau_percent) = 0.5
    r = -np.log(0.5) / plateau_percent

    def schedule_temp(percent_through):
        # between 0.5 and 1
        x = np.exp(-r * percent_through)
        # between 0 and 1
        x = 2 * x - 1
        # between stop and start
        x = params.g_stop_temp + x * (params.g_start_temp - params.g_stop_temp)
        return max(params.g_stop_temp, x)

    return schedule_temp


def make_net(params):
    if params.load:
        net = utils.load_model(params.model_load_path)
    elif params.model == 'sv':
        net = SVNet(boxworld_homocontroller(b=1, shrink_micro_net=params.shrink_micro_net), shrink_micro_net=params.shrink_micro_net)
    else:
        if params.model == 'hmm-homo':
            # HMM algorithm where start probs, stop probs, action probs all come from single NN
            control_net = boxworld_homocontroller(b=params.b)
        else:
            typ = 'hetero' if params.model in ['hmm', 'cc'] else params.model
            control_net = boxworld_controller(typ, params)
        if params.model in ['hmm', 'hmm-homo', 'ccts']:
            net = HmmNet(control_net, abstract_pen=params.abstract_pen, shrink_micro_net=params.shrink_micro_net)
        elif params.model == 'cc':
            assert not params.shrink_micro_net
            net = CausalNet(control_net, abstract_pen=params.abstract_pen)
        else:
            raise NotImplementedError()

    return net


def boxworld_main():
    parser = argparse.ArgumentParser()
    parser.add_argument('--note', type=str, default='')
    parser.add_argument('--n', type=int, default=20000)
    parser.add_argument('--traj_updates', type=float, default=argparse.SUPPRESS)
    parser.add_argument('--b', type=int, default=10, help='number of options')
    parser.add_argument('--abstract_pen', type=float, default=1.0, help='for starting a new option, this penalty is subtracted from the overall logp of the seq')
    parser.add_argument('--model', type=str, default='cc', choices=['sv', 'cc', 'hmm-homo', 'hmm', 'ccts', 'ccts-reduced'])
    parser.add_argument('--seed', type=int, default=1, help='seed=0 chooses a random seed')
    parser.add_argument('--lr', type=float, default=8E-4)
    parser.add_argument('--batch_size', type=int, default=argparse.SUPPRESS)
    parser.add_argument('--abstract_dim', type=int, default=32)
    parser.add_argument('--tau_noise_std', type=float, default=0.0, help='STD of N(0, sigma) noise added to abstract state embedding to aid planning')
    parser.add_argument('--freeze', type=float, default=False, help='what % through training to freeze some subnets of control net')

    parser.add_argument('--load', action='store_true')
    parser.add_argument('--ellis', action='store_true')
    parser.add_argument('--no_log', action='store_true')
    parser.add_argument('--fine_tune', action='store_true')
    parser.add_argument('--tau_precompute', action='store_true')
    parser.add_argument('--replace_trans_net', action='store_true')
    parser.add_argument('--batch_norm', action='store_true')
    parser.add_argument('--no_tau_norm', action='store_true')
    parser.add_argument('--relational_micro', action='store_true')
    parser.add_argument('--toy_test', action='store_true')
    parser.add_argument('--separate_option_nets', action='store_true')
    parser.add_argument('--gumbel', action='store_true')
    parser.add_argument('--g_start_temp', type=float, default=1)
    parser.add_argument('--g_stop_temp', type=float, default=1)
    parser.add_argument('--num_categories', type=int, default=8)
    parser.add_argument('--shrink_micro_net', action='store_true')
    parser.add_argument('--shrink_loss_scale', type=float, default=1)

    parser.add_argument('--solution_length', type=tuple, default=(1, 2, 3, 4),
                        help='box world env solution_length, may be single number or tuple of options')
    parser.add_argument('--muzero', action='store_true')
    parser.add_argument('--muzero_scratch', action='store_true')
    parser.add_argument('--num_test', type=int, default=200)
    parser.add_argument('--test_every', type=float, default=60, help='number of minutes to test every, if false will not test')
    parser.add_argument('--save_every', type=float, default=180, help='number of minutes to save every, if false will not save')
    parser.add_argument('--neurosym', action='store_true')
    parser.add_argument('--cc_neurosym', action='store_true')
    parser.add_argument('--sv_options', action='store_true')
    parser.add_argument('--sv_options_net_fc', action='store_true')
    parser.add_argument('--dim', type=int, default=64, help='latent dim of relational net')
    parser.add_argument('--num_attn_blocks', type=int, default=2)
    parser.add_argument('--num_heads', type=int, default=4)
    parser.add_argument('--symbolic_supervised', action='store_true')

    params = parser.parse_args()

    featured_params = ['n', 'model', 'abstract_pen', 'fine_tune', 'muzero']

    utils.gpu_check()

    if not params.seed:
        seed = random.randint(0, 2**32 - 1)
        params.seed = seed

    random.seed(params.seed)
    torch.manual_seed(params.seed)

    if type(params.solution_length) == int:
        params.solution_length = (params.solution_length, )  # box_world env expects tuple

    if not hasattr(params, 'batch_size'):
        if params.relational_micro or params.gumbel or params.shrink_micro_net:
            params.batch_size = 16
        elif params.neurosym:
            params.batch_size = 128
        else:
            params.batch_size = 32
        if params.ellis:  # more memory available!
            params.batch_size *= 2

    if params.cc_neurosym:
        params.model = 'cc'
        params.b = box_world.NUM_COLORS
        params.batch_size = max(1, int(params.batch_size / 2))

    if params.fine_tune and not params.load:
        print('WARNING: params.load = False, creating new model')
        # params.load = True

    if not hasattr(params, 'traj_updates'):
        params.traj_updates = 1E8 if (params.fine_tune or params.muzero or params.neurosym) else 1E7  # default: 1E7
    params.model_load_path = 'models/e14b78d01cc548239ffd57286e59e819.pt'
    params.gumbel_sched = make_gumbel_schedule_fn(params)
    params.device = torch.cuda.get_device_name(DEVICE) if torch.cuda.is_available() else 'cpu'

    if params.toy_test:
        # params.n = 100
        params.n = 1
        params.traj_updates = 1000
        params.test_every = 1
        params.save_every = False
        params.no_log = True
        params.num_test = 5

    if params.no_log:
        global mlflow
        mlflow = utils.NoMlflowRun()
    else:
        mlflow.set_experiment('Boxworld 3/22')

    if params.muzero:
        params.load = True

    with Timing('Completed training'):
        with mlflow.start_run():
            params.id = mlflow.active_run().info.run_id
            print(f"Starting run:\n{mlflow.active_run().info.run_id}")

            for p in featured_params:
                print(p.upper() + ': \t' + str(getattr(params, p)))
            print(f'{params=}')

            wandb.init(project="abstraction",
                       mode='disabled' if params.no_log else 'online',
                       config=vars(params))

            if params.muzero:
                net = make_net(params).to(DEVICE)
                data_net = net

                if params.muzero_scratch:
                    params.load = False
                    net = make_net(params).to(DEVICE)

                muzero.main(net.control_net, params, data_net=data_net.control_net)
            elif params.fine_tune:
                fine_tune(net.control_net, params)
            elif params.neurosym:
                neurosym_train(params)
            elif params.sv_options:
                sv_option_pred(params)
            else:
                net = make_net(params).to(DEVICE)
                learn_options(net, params)

            for p in featured_params:
                print(p.upper() + ': \t' + str(getattr(params, p)))


def neurosym_train(params):
    # seems like I have to do this outside of the function to get it to work?
    pyd.create_terms('X', 'Y', 'held_key', 'domino', 'action', 'neg_held_key', 'neg_domino')

<<<<<<< HEAD
    solution_length = params.solution_length
    if type(solution_length) == tuple:
        solution_length = max(solution_length)

    env = box_world.BoxWorldEnv(solution_length=solution_length, num_forward=(4, ))

    if params.symbolic_supervised:
        data = neurosym.supervised_symbolic_state_abstraction_data(env, n=params.n)
        abs_data = neurosym.ListDataset(data)
        dataloader = DataLoader(abs_data, batch_size=params.batch_size, shuffle=True)

        out_dim = 2 * box_world.NUM_COLORS ** 2
        # net = RelationalDRLNet(input_channels=box_world.NUM_ASCII, out_dim=out_dim)
=======
    env = box_world.BoxWorldEnv(solution_length=(2, ), num_forward=(2, ))

    # abs_data = neurosym.ListDataset(neurosym.world_model_data(env, n=params.n))
    abs_data = neurosym.ListDataset(neurosym.supervised_symbolic_state_abstraction_data(env, n=params.n))
    dataloader = DataLoader(abs_data, batch_size=params.batch_size, shuffle=True)
    print(f'{len(abs_data)} examples')

    # net = neurosym.AbstractEmbedNet(MicroNet2(input_channels=box_world.NUM_ASCII, out_dim=2 * box_world.NUM_COLORS * box_world.NUM_COLORS)).to(DEVICE)
    net = MicroNet2(input_channels=box_world.NUM_ASCII, num_colors=box_world.NUM_COLORS).to(DEVICE)
    print(f"Net has {utils.num_params(net)} parameters")
>>>>>>> d945648e

        net = MicroNet2(input_channels=box_world.NUM_ASCII, out_dim=out_dim)
        print('micro net')

        net = neurosym.AbstractEmbedNet(net).to(DEVICE)
        print(f"Net has {utils.num_params(net)} parameters")
        neurosym_symbolic_supervised_state_abstraction(dataloader, net, params)
    else:
        abs_data = neurosym.ListDataset(neurosym.world_model_data(env, n=params.n))
        dataloader = DataLoader(abs_data, batch_size=params.batch_size, shuffle=True)

        out_dim = 2 * box_world.NUM_COLORS ** 2
        net = RelationalDRLNet(input_channels=box_world.NUM_ASCII, out_dim=out_dim)
        net = neurosym.AbstractEmbedNet(net).to(DEVICE)
        print(f"Net has {utils.num_params(net)} parameters")

        if params.sv_options_net_fc:
            options_net = neurosym.SVOptionNet(num_colors=box_world.NUM_COLORS,
                                               num_options=box_world.NUM_COLORS,
                                               hidden_dim=128,
                                               num_hidden=2).to(DEVICE)
        else:
            options_net = neurosym.SVOptionNet2(num_colors=box_world.NUM_COLORS,
                                                num_options=box_world.NUM_COLORS,
                                                num_heads=params.num_heads,
                                                hidden_dim=128).to(DEVICE)

        learn_neurosym_world_model(dataloader, net, options_net, neurosym.BW_WORLD_MODEL_PROGRAM,
                params)


def sv_option_pred(params):
    env = box_world.BoxWorldEnv()

    # dataset of (symbolic_tensorized_state, option) pairs
    dataset = neurosym.ListDataset(neurosym.option_sv_data(env, n=params.n))

    dataloader = DataLoader(dataset, batch_size=params.batch_size, shuffle=True)

    if params.sv_options_net_fc:
        net = neurosym.SVOptionNet(num_colors=box_world.NUM_COLORS,
                                   num_options=box_world.NUM_COLORS,
                                   hidden_dim=128,
                                   num_hidden=2).to(DEVICE)
    else:
        net = neurosym.SVOptionNet2(num_colors=box_world.NUM_COLORS,
                                    num_options=box_world.NUM_COLORS,
                                    num_heads=params.num_heads,
                                    hidden_dim=128).to(DEVICE)

    print(f"Net has {utils.num_params(net)} parameters")
    option_pred_train(dataloader, net, params)


def option_pred_train(dataloader: DataLoader, net, params):
    optimizer = torch.optim.Adam(net.parameters(), lr=params.lr)
    loss_fn = nn.CrossEntropyLoss(reduction='mean')
    net.train()

    updates = 0
    train_loss = 0

    while updates <= params.traj_updates:
        train_loss = 0

        num_right = 0
        for datum in dataloader:
            optimizer.zero_grad()

            datum = tuple([d.to(DEVICE) for d in datum])
            states, moves = datum
            B = states.shape[0]
            move_logits = net(states)
            assert_shape(move_logits, (B, box_world.NUM_COLORS))
            assert_shape(moves, (B, ))
            assert max(moves) <= box_world.NUM_COLORS - 1
            move_preds = torch.argmax(move_logits, dim=1)
            num_right += sum(move_preds == moves)
            loss = loss_fn(move_logits, moves)
            train_loss += loss.item()

            loss.backward()
            optimizer.step()

        acc = num_right / len(dataloader.dataset)
        updates += len(dataloader.dataset)
        wandb.log({'loss': train_loss,
                   'acc': acc})


if __name__ == '__main__':
    boxworld_main()<|MERGE_RESOLUTION|>--- conflicted
+++ resolved
@@ -1,7 +1,7 @@
 from typing import Any
+import mlflow
 import numpy as np
 import wandb
-import mlflow
 from torch.utils.data import DataLoader
 import planning
 import argparse
@@ -195,8 +195,8 @@
             optimizer.zero_grad()
             s_i_batch, actions_batch, masks = s_i_batch.to(DEVICE), actions_batch.to(DEVICE), masks.to(DEVICE)
             loss = net(s_i_batch, actions_batch, lengths, masks)
-            if isinstance(net, ShrinkingRelationalDRLNet):
-                loss += net.shrink_loss()
+            # if isinstance(net, ShrinkingRelationalDRLNet):
+                # loss += net.shrink_loss()
 
             train_loss += loss.item()
             # reduce just like cross entropy so batch size doesn't affect LR
@@ -274,13 +274,8 @@
                    'negative_acc': negative_acc,
                    'positive_acc': positive_acc})
 
-<<<<<<< HEAD
-        # if epoch % 10 == 0:
-            # print(f'{train_loss=}, {acc=}')
-=======
         if epoch % 10 == 0:
             print(f'{train_loss=}, {acc=}, {negative_acc=}, {positive_acc=}')
->>>>>>> d945648e
 
         epoch += 1
         updates += len(dataloader.dataset)
@@ -549,37 +544,23 @@
     # seems like I have to do this outside of the function to get it to work?
     pyd.create_terms('X', 'Y', 'held_key', 'domino', 'action', 'neg_held_key', 'neg_domino')
 
-<<<<<<< HEAD
-    solution_length = params.solution_length
-    if type(solution_length) == tuple:
-        solution_length = max(solution_length)
-
+    solution_length = (max(params.solution_length), )
     env = box_world.BoxWorldEnv(solution_length=solution_length, num_forward=(4, ))
 
     if params.symbolic_supervised:
         data = neurosym.supervised_symbolic_state_abstraction_data(env, n=params.n)
         abs_data = neurosym.ListDataset(data)
+        print(f'{len(abs_data)} examples')
         dataloader = DataLoader(abs_data, batch_size=params.batch_size, shuffle=True)
 
-        out_dim = 2 * box_world.NUM_COLORS ** 2
-        # net = RelationalDRLNet(input_channels=box_world.NUM_ASCII, out_dim=out_dim)
-=======
-    env = box_world.BoxWorldEnv(solution_length=(2, ), num_forward=(2, ))
-
-    # abs_data = neurosym.ListDataset(neurosym.world_model_data(env, n=params.n))
-    abs_data = neurosym.ListDataset(neurosym.supervised_symbolic_state_abstraction_data(env, n=params.n))
-    dataloader = DataLoader(abs_data, batch_size=params.batch_size, shuffle=True)
-    print(f'{len(abs_data)} examples')
-
-    # net = neurosym.AbstractEmbedNet(MicroNet2(input_channels=box_world.NUM_ASCII, out_dim=2 * box_world.NUM_COLORS * box_world.NUM_COLORS)).to(DEVICE)
-    net = MicroNet2(input_channels=box_world.NUM_ASCII, num_colors=box_world.NUM_COLORS).to(DEVICE)
-    print(f"Net has {utils.num_params(net)} parameters")
->>>>>>> d945648e
-
-        net = MicroNet2(input_channels=box_world.NUM_ASCII, out_dim=out_dim)
+        # out_dim = 2 * box_world.NUM_COLORS ** 2
+        # net = RelationalDRLNet(input_channels=box_world.NUM_ASCII, out_dim=out_dim, d=128)
+        # net = neurosym.AbstractEmbedNet(net).to(DEVICE)
+
+        net = MicroNet2(input_channels=box_world.NUM_ASCII, num_colors=box_world.NUM_COLORS)
+        net = net.to(DEVICE)
         print('micro net')
 
-        net = neurosym.AbstractEmbedNet(net).to(DEVICE)
         print(f"Net has {utils.num_params(net)} parameters")
         neurosym_symbolic_supervised_state_abstraction(dataloader, net, params)
     else:
