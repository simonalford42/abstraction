import up_right
import torch
import random
import utils
from utils import DEVICE
import abstract
from abstract2 import ControlNet, HMMNet
from modules import FC, RelationalDRLNet
import box_world
import argparse
import up_right
import abstract2


def up_right_main():
    scale = 3
    seq_len = 5
    trajs = up_right.generate_data(scale, seq_len, n=100)

    data = up_right.TrajData(trajs)

    s = data.state_dim
    abstract_policy_net = abstract.AbstractPolicyNet(
        a := 2, b := 2, t := 10,
        tau_net=FC(s, t, hidden_dim=64, num_hidden=1),
        micro_net=FC(s, b * a, hidden_dim=64, num_hidden=1),
        stop_net=FC(s, b * 2, hidden_dim=64, num_hidden=1),
        start_net=FC(t, b, hidden_dim=64, num_hidden=1),
        alpha_net=FC(t + b, t, hidden_dim=64, num_hidden=1))
    # net = Eq2Net(abstract_policy_net,
    net = HMMNet(abstract_policy_net)

    # utils.load_model(net, f'models/model_1-21__4.pt')
    abstract.train_abstractions(data, net, epochs=100, lr=1E-4)
    # utils.save_model(net, f'models/model_9-17.pt')
    eval_data = up_right.TrajData(up_right.generate_data(scale, seq_len, n=10),
                                  max_coord=data.max_coord)

    eval_viterbi(net, eval_data,)
    # abstract.sample_trajectories(net, eval_data, full_abstract=False)


def box_world_sv2():
    env = box_world.BoxWorldEnv()
    data = box_world.BoxWorldDataset(env=env, n=50)

    random.seed(1)
    torch.manual_seed(1)
    utils.print_torch_device()

    def placeholder_fn(x=0):
        return None

    relational_net = RelationalDRLNet(input_channels=box_world.NUM_ASCII, num_attn_blocks=4, num_heads=4).to(DEVICE)
    utils.load_mlflow_model(relational_net, "fc3178b8b9b94314b4a259aa5ff8d22d")

    abstract_policy_net = abstract.ControlAPN(
        a=4,
        net=relational_net,
    )
    net = ControlNet(abstract_policy_net)

    abstract.train_abstractions(data, net, epochs=10, lr=1E-4)

    box_world.eval_model(relational_net, box_world.BoxWorldEnv(), n=100,)


def eval_viterbi(net: HMMNet, data: up_right.TrajData):
    for i, s_i, actions, points in zip(range(len(data.traj_states)), data.traj_states, data.traj_moves, data.points):
        (x, y, x_goal, y_goal) = points[0][0]
        moves = ''.join(data.trajs[i])
        print(f'{moves}')
        path = abstract2.viterbi(net, s_i, actions)
        print(''.join(map(str, path)))
        print('-'*10)


def box_world_main():
    parser = argparse.ArgumentParser(description='Abstraction')
    parser.add_argument("--cnn",
                        action="store_true",
                        dest="cnn")
    parser.add_argument("--test",
                        action="store_true",
                        dest="test")
    args = parser.parse_args()
    print(f"args: {args}")

    random.seed(1)
    torch.manual_seed(1)
    utils.print_torch_device()

    n = 5000
    epochs = 500
    num_test = 100
    test_every = 1

    # net = RelationalDRLNet(input_channels=box_world.NUM_ASCII).to(DEVICE)
    # utils.load_mlflow_model(net, "1537451d1ed84d089453e238d5d92011")
    # box_world.eval_model(net, box_world.BoxWorldEnv(),
    #                      renderer=lambda obs: box_world.render_obs(obs, color=True, pause=0.001))

    abstract.box_world_sv_train(n=n, epochs=epochs, drlnet=not args.cnn, num_test=num_test, test_every=test_every)


def box_world_main2():
    random.seed(1)
    torch.manual_seed(1)
    utils.print_torch_device()

<<<<<<< HEAD
    hmm = True
    n = 10
    epochs = 5
    num_test = min(n, 100)
    test_every = 1

=======
    n = 5000
    epochs = 500
    num_test = min(n, 100)
    test_every = 1

    relational_net = RelationalDRLNet(input_channels=box_world.NUM_ASCII, num_attn_blocks=4, num_heads=4).to(DEVICE)
    abstract_policy_net = abstract.ControlAPN(
        a=4,
        net=relational_net,
    )
    net = ControlNet(abstract_policy_net).to(DEVICE)
>>>>>>> 2467159e

    if hmm:
        abstract_policy_net = abstract.ControlAPN2(
            a=4,
            b=20,
        )
        net = HMMNet(abstract_policy_net)
    else:
        relational_net = RelationalDRLNet(input_channels=box_world.NUM_ASCII, num_attn_blocks=4, num_heads=4).to(DEVICE)
        abstract_policy_net = abstract.ControlAPN(
            a=4,
            net=relational_net,
        )
        net = ControlNet(abstract_policy_net)

    abstract.box_world_sv_train2(net, n=n, epochs=epochs, num_test=num_test, test_every=test_every)


if __name__ == '__main__':
    # up_right_main()
    box_world_main2()
    # box_world_sv2()<|MERGE_RESOLUTION|>--- conflicted
+++ resolved
@@ -108,14 +108,7 @@
     torch.manual_seed(1)
     utils.print_torch_device()
 
-<<<<<<< HEAD
     hmm = True
-    n = 10
-    epochs = 5
-    num_test = min(n, 100)
-    test_every = 1
-
-=======
     n = 5000
     epochs = 500
     num_test = min(n, 100)
@@ -127,7 +120,6 @@
         net=relational_net,
     )
     net = ControlNet(abstract_policy_net).to(DEVICE)
->>>>>>> 2467159e
 
     if hmm:
         abstract_policy_net = abstract.ControlAPN2(
