from typing import Any
import mlflow
import numpy as np
import wandb
from torch.utils.data import DataLoader
import planning
import argparse
import torch
import torch.nn as nn
import random
import utils
from utils import Timing, DEVICE, assert_shape, assert_equal
from abstract import boxworld_controller, boxworld_homocontroller
import abstract
from hmm import CausalNet, SVNet, HmmNet
import time
import box_world
import data
from modules import RelationalDRLNet, MicroNet2, MicroNet3
import muzero
import torch.nn.functional as F
import neurosym
from pyDatalog import pyDatalog as pyd
from itertools import chain
from einops.layers.torch import Rearrange


def fine_tune(control_net: nn.Module, params: dict[str, Any]):
    env = box_world.BoxWorldEnv(seed=params.seed)
    dataset = data.PlanningDataset(env, control_net, n=params.n, tau_precompute=params.tau_precompute)
    print(f'{len(dataset)} fine-tuning examples')
    params.epochs = int(params.traj_updates / len(dataset))

    dataloader = DataLoader(dataset, batch_size=params.batch_size, shuffle=True,
                            collate_fn=data.latent_traj_collate)

    optimizer = torch.optim.Adam(control_net.parameters(), lr=params.lr)
    control_net.train()

    if params.tau_precompute:
        control_net.freeze_microcontroller()
    else:
        control_net.freeze_all_controllers()

    last_test_time = False
    last_save_time = time.time()
    epoch = 0
    updates = 0

    while updates < params.traj_updates:
        if hasattr(dataloader.dataset, 'shuffle'):
            dataloader.dataset.shuffle(batch_size=params.batch_size)

        train_loss = 0

        first = True
        for states, options, solveds, lengths, masks in dataloader:
            states, options, solveds, lengths, masks = [x.to(DEVICE) for x in [states, options, solveds, lengths, masks]]

            B, T, *s = states.shape

            if not params.tau_precompute:
                states_flattened = states.reshape(B * T, *s)
                t_i_flattened = control_net.tau_net(states_flattened)
                t_i = t_i_flattened.reshape(B, T, control_net.t)
            else:
                t_i = states

            # if params.test_every and epoch % params.test_every == 0 and first:
            #     preds = control_net.macro_transitions2(t_i[:, 0], options[:, 0])
            #     wandb.log({'avg cc loss': (t_i[:, 1] - preds).sum() / t_i.shape[0]})
            #     first = False

            loss = abstract.fine_tune_loss_v3(t_i, options, solveds, control_net, masks)

            train_loss += loss.item()
            loss = loss / sum(lengths)

            loss.backward()
            optimizer.step()
            optimizer.zero_grad()
            updates += B

        wandb.log({'loss': train_loss})

        if (params.test_every
                and (not last_test_time
                     or (time.time() - last_test_time > (params.test_every * 60)))):
            last_test_time = time.time()
            utils.warn('fixed test env seed')
            planning.eval_planner(
                control_net, box_world.BoxWorldEnv(seed=env.seed), n=params.num_test,
                # control_net, box_world.BoxWorldEnv(seed=env.seed + 1), n=params.num_test,
            )

        if (not params.no_log and params.save_every
                and (time.time() - last_save_time > (params.save_every * 60))):
            last_save_time = time.time()
            path = utils.save_model(control_net, f'models/{params.id}-epoch-{epoch}_control.pt')
            wandb.log({'models': wandb.Table(columns=['path'], data=[[path]])})

        epoch += 1

    if not params.no_log and params.save_every:
        path = utils.save_model(control_net, f'models/{params.id}_control.pt')
        wandb.log({'models': wandb.Table(columns=['path'], data=[[path]])})


def learn_options(net: nn.Module, params: dict[str, Any]):
    dataset = data.BoxWorldDataset(box_world.BoxWorldEnv(seed=params.seed, solution_length=params.solution_length), n=params.n, traj=True)
    dataloader = DataLoader(dataset, batch_size=params.batch_size, shuffle=False, collate_fn=data.traj_collate)

    params.epochs = int(params.traj_updates / params.n)

    optimizer = torch.optim.Adam(net.parameters(), lr=params.lr)
    net.train()
    test_env = box_world.BoxWorldEnv(solution_length=params.solution_length)

    num_params = utils.num_params(net)
    print(f"Net has {num_params} parameters")
    wandb.config.params = num_params

    last_test_time = False
    last_save_time = time.time()
    updates = 0
    epoch = 0

    while updates < params.traj_updates:
        if params.gumbel:
            abstract.GUMBEL_TEMP = params.gumbel_sched(epoch / params.epochs)

        if params.freeze is not False and updates / params.traj_updates >= params.freeze:
            # net.control_net.freeze_all_controllers()
            net.control_net.freeze_microcontroller()

        if hasattr(dataloader.dataset, 'shuffle'):
            dataloader.dataset.shuffle(batch_size=params.batch_size)

        train_loss = 0
        for s_i_batch, actions_batch, lengths, masks in dataloader:
            optimizer.zero_grad()
            s_i_batch, actions_batch, masks = s_i_batch.to(DEVICE), actions_batch.to(DEVICE), masks.to(DEVICE)

            loss = net(s_i_batch, actions_batch, lengths, masks)

            train_loss += loss.item()
            # reduce just like cross entropy so batch size doesn't affect LR
            loss = loss / sum(lengths)
            loss.backward()
            optimizer.step()

        wandb.log({'loss': train_loss})
        if params.gumbel:
            wandb.log({'gumbel_temp': abstract.GUMBEL_TEMP})
        if params.toy_test:
            print(f'{train_loss=}')

        if (params.test_every
                and (not last_test_time
                     or (time.time() - last_test_time > (params.test_every * 60)))):
            last_test_time = time.time()

            # test_env = box_world.BoxWorldEnv(seed=params.seed)
            # print('fixed test env')
            test_acc = data.eval_options_model(net.control_net, test_env, n=params.num_test)
            # test_acc = planning.eval_planner(
            #     net.control_net, box_world.BoxWorldEnv(seed=params.seed), n=params.num_test,
            # )
            wandb.log({'acc': test_acc})

        if (not params.no_log and params.save_every
                and (time.time() - last_save_time > (params.save_every * 60))):
            last_save_time = time.time()
            path = utils.save_model(net, f'models/{params.id}-epoch-{epoch}.pt')
            wandb.log({'models': wandb.Table(columns=['path'], data=[[path]])})

        epoch += 1
        updates += params.n

    if not params.no_log:
        path = utils.save_model(net, f'models/{params.id}.pt')
        wandb.log({'models': wandb.Table(columns=['path'], data=[[path]])})


def sv_train(run, dataloader: DataLoader, net, epochs, lr=1E-4, save_every=None, print_every=1):
    """
    Train a basic supervised model, no option learning or anything.
    """
    optimizer = torch.optim.Adam(net.parameters(), lr=lr)
    net.train()

    for epoch in range(epochs):
        train_loss = 0
        start = time.time()
        for s_i_batch, actions_batch, lengths, masks in dataloader:
            optimizer.zero_grad()
            s_i_batch, actions_batch, masks = s_i_batch.to(DEVICE), actions_batch.to(DEVICE), masks.to(DEVICE)
            loss = net(s_i_batch, actions_batch, lengths, masks)
            # if isinstance(net, ShrinkingRelationalDRLNet):
                # loss += net.shrink_loss()

            train_loss += loss.item()
            # reduce just like cross entropy so batch size doesn't affect LR
            loss = loss / sum(lengths)
            if run:
                run[f'{epoch}batch/loss'].log(loss.item())
                run[f'{epoch}batch/avg length'].log(sum(lengths) / len(lengths))
                run[f'{epoch}batch/mem'].log(utils.get_memory_usage())
            loss.backward()
            optimizer.step()

        if run:
            run['epoch'].log(epoch)
            run['loss'].log(train_loss)
            run['time'].log(time.time() - start)

        if print_every and epoch % print_every == 0:
            print(f"epoch: {epoch}\t"
                  + f"train loss: {train_loss}\t"
                  + f"({time.time() - start:.1f}s)")


def neurosym_symbolic_supervised_state_abstraction(dataloader: DataLoader, net, params):
    """
    Train a basic supervised model.
    """
    optimizer = torch.optim.Adam(net.parameters(), lr=params.lr)
    net.train()

    params.epochs = int(params.traj_updates / params.n)

    updates = 0
    epoch = 0

    obs_info = []

    while updates < params.traj_updates:
        total_hard_matches = 0
        total_negatives = 0
        total_positives = 0
        total_negative_matches = 0
        total_positive_matches = 0
        spotwise_correct = None

        train_loss = 0
        start = time.time()
        for inputs, targets in dataloader:
            optimizer.zero_grad()

            if spotwise_correct is None:
                spotwise_correct = torch.zeros(targets.shape[1:], device=DEVICE)

            inputs, targets = inputs.to(DEVICE), targets.to(DEVICE)
            preds = net(inputs)
            # greedily convert probabilities to hard predictions
            hard_preds = torch.round(preds)
            # calculate number of hard matches by iterating through and counting perfect matches
            for inp, pred, target in zip(inputs, hard_preds, targets):
                negative_spots = (target == 0)
                positive_spots = (target == 1)
                match_tensor = (target == pred)
                spotwise_correct += match_tensor
                total_negatives += negative_spots.sum()
                total_positives += positive_spots.sum()
                total_negative_matches += (negative_spots * match_tensor).sum()
                total_positive_matches += (positive_spots * match_tensor).sum()

                assert torch.where(inp[:, 0, 0] != 0)[0] - 3 == torch.where(target[neurosym.HELD_KEY_IX, :, 0] != 0)[0]

                if torch.equal(pred, target):
                    total_hard_matches += 1
                elif epoch > 50:
                    if torch.any(pred[0, :, 0] != target[0, :, 0]):
                        obs_info.append((inp, pred[0, :, 0], target[0, :, 0]))

            loss = F.binary_cross_entropy(preds, targets, reduction='mean')
            train_loss += loss.item()
            loss.backward()
            optimizer.step()

        acc = total_hard_matches / len(dataloader.dataset)
        spotwise_acc = spotwise_correct / len(dataloader.dataset)
        negative_acc = (total_negative_matches / total_negatives).item()
        positive_acc = (total_positive_matches / total_positives).item()

        wandb.log({'loss': train_loss,
                   'acc': acc,
                   'negative_acc': negative_acc,
                   'positive_acc': positive_acc})

        if epoch % 10 == 0:
            print(f'{train_loss=}, {acc=}, {negative_acc=}, {positive_acc=}')
            print(f"{spotwise_acc=}")

            if epoch > 50:
                if len(obs_info) > 1:
                    print(f"{net.conv1.weight=}")
                    if len(obs_info) > 10:
                        random.shuffle(obs_info)
                        obs_info = obs_info[:3]
                    for obs, pred_keys, target_keys in obs_info:
                        # convert from tensor to ascii
                        ascii_obs = data.tensor_to_obs(obs)
                        print(f"{pred_keys=}")
                        print(f"{target_keys=}")
                        print(ascii_obs)
                        with torch.no_grad():
                            preds2 = net(obs.unsqueeze(0), prnt=True)



        epoch += 1
        updates += len(dataloader.dataset)

    if not params.no_log and params.save_every:
        path = utils.save_model(net, f'models/{params.id}_neurosym.pt')
        wandb.log({'models': wandb.Table(columns=['path'], data=[[path]])})


def learn_neurosym_world_model(dataloader: DataLoader, net, options_net, world_model_program, params):
    optimizer = torch.optim.Adam(chain(net.parameters(), options_net.parameters()), lr=params.lr)
    # optimizer = torch.optim.SGD(net.parameters(), lr=params.lr)
    net.train()

    params.epochs = int(params.traj_updates / params.n)

    updates = 0
    epoch = 0

    last_save_time = time.time()

    while updates < params.traj_updates:
        train_loss = 0
        total_state_loss = 0
        total_move_loss = 0
        count = 0

        moves_num_right = 0
        for states, moves, target_states in dataloader:
            count += 1
            optimizer.zero_grad()

            states, moves, target_states = states.to(DEVICE), moves.to(DEVICE), target_states.to(DEVICE)

            # state_embeds = net(states)
            state_embeds = torch.stack([neurosym.tensor_to_symbolic_state(states[i]) for i in range(len(states))], dim=0)
            state_embeds = state_embeds.to(DEVICE)

            with torch.no_grad():
                # target_state_embeds = net(target_states)
                target_state_embeds = torch.stack([neurosym.tensor_to_symbolic_state(target_states[i]) for i in range(len(target_states))], dim=0)
                target_state_embeds = target_state_embeds.to(DEVICE)

            move_logits = options_net(state_embeds)
            move_precond_logps = neurosym.precond_logps(state_embeds)
            assert_equal(move_logits.shape, move_precond_logps.shape)
            move_logits = move_logits * move_precond_logps

            move_preds = torch.argmax(move_logits, dim=1)
            moves_num_right += (move_preds == moves).sum()
            move_loss = F.cross_entropy(move_logits, moves, reduction='mean')

            state_preds = neurosym.world_model_step(state_embeds, moves, world_model_program)
            state_loss = F.kl_div(state_preds, target_state_embeds, log_target=True, reduction='batchmean')

            # loss = move_loss + params.state_loss_weight * state_loss
            loss = move_loss
            # print(f"{move_loss=}")
            # assert_equal(state_loss.item(), 0)
            # print(f"{state_loss=}")

            train_loss += loss.item()
            total_move_loss += move_loss.item()
            total_state_loss += state_loss.item()

            loss.backward()
            optimizer.step()

        wandb.log({'loss': train_loss,
                   'total_move_loss': total_move_loss,
                   'total_state_loss': total_state_loss})

        epoch += 1
        updates += len(dataloader.dataset)

        if (not params.no_log and params.save_every
                and (time.time() - last_save_time > (params.save_every * 60))):
            last_save_time = time.time()
            path = utils.save_model(net, f'models/{params.id}_neurosym-epoch-{epoch}.pt')
            wandb.log({'models': wandb.Table(columns=['path'], data=[[path]])})

    if not params.no_log and params.save_every:
        path = utils.save_model(net, f'models/{params.id}_neurosym.pt')
        wandb.log({'models': wandb.Table(columns=['path'], data=[[path]])})


def adjust_state_dict(state_dict):
    state_dict2 = {}
    for k, v in state_dict.items():
        if 'tau_net' in k:
            x = len('control_net.tau_net.')
            k2 = k[:x] + '0.' + k[x:]
            state_dict2[k2] = v
        else:
            state_dict2[k] = v
    return state_dict2


def make_gumbel_schedule_fn(params):
    if not params.gumbel:
        return False

    plateau_percent = 0.8
    # r is set so that np.exp(-r * plateau_percent) = 0.5
    r = -np.log(0.5) / plateau_percent

    def schedule_temp(percent_through):
        # between 0.5 and 1
        x = np.exp(-r * percent_through)
        # between 0 and 1
        x = 2 * x - 1
        # between stop and start
        x = params.g_stop_temp + x * (params.g_start_temp - params.g_stop_temp)
        return max(params.g_stop_temp, x)

    return schedule_temp


def make_net(params):
    if params.load:
        net = utils.load_model(params.model_load_path)
    elif params.model == 'sv':
        net = SVNet(boxworld_homocontroller(b=1, shrink_micro_net=params.shrink_micro_net), shrink_micro_net=params.shrink_micro_net)
    else:
        if params.model == 'hmm-homo':
            # HMM algorithm where start probs, stop probs, action probs all come from single NN
            control_net = boxworld_homocontroller(b=params.b)
        else:
            typ = 'hetero' if params.model in ['hmm', 'cc'] else params.model
            control_net = boxworld_controller(typ, params)
        if params.model in ['hmm', 'hmm-homo', 'ccts']:
            net = HmmNet(control_net, abstract_pen=params.abstract_pen, shrink_micro_net=params.shrink_micro_net)
        elif params.model == 'cc':
            assert not params.shrink_micro_net
            net = CausalNet(control_net, abstract_pen=params.abstract_pen, cc_weight=params.cc_weight)
        else:
            raise NotImplementedError()

    return net


def boxworld_main():
    parser = argparse.ArgumentParser()
    parser.add_argument('--note', type=str, default='')
    parser.add_argument('--n', type=int, default=20000)
    parser.add_argument('--traj_updates', type=float, default=argparse.SUPPRESS)
    parser.add_argument('--b', type=int, default=10, help='number of options')
    parser.add_argument('--abstract_pen', type=float, default=1.0, help='for starting a new option, this penalty is subtracted from the overall logp of the seq')
    parser.add_argument('--model', type=str, default='cc', choices=['sv', 'cc', 'hmm-homo', 'hmm', 'ccts', 'ccts-reduced'])
    parser.add_argument('--seed', type=int, default=1, help='seed=0 chooses a random seed')
    parser.add_argument('--lr', type=float, default=8E-4)
    parser.add_argument('--batch_size', type=int, default=argparse.SUPPRESS)
    parser.add_argument('--abstract_dim', type=int, default=32)
    parser.add_argument('--tau_noise_std', type=float, default=0.0, help='STD of N(0, sigma) noise added to abstract state embedding to aid planning')
    parser.add_argument('--freeze', type=float, default=False, help='what % through training to freeze some subnets of control net')

    parser.add_argument('--load', action='store_true')
    parser.add_argument('--ellis', action='store_true')
    parser.add_argument('--no_log', action='store_true')
    parser.add_argument('--fine_tune', action='store_true')
    parser.add_argument('--tau_precompute', action='store_true')
    parser.add_argument('--replace_trans_net', action='store_true')
    parser.add_argument('--batch_norm', action='store_true')
    parser.add_argument('--no_tau_norm', action='store_true')
    parser.add_argument('--relational_micro', action='store_true')
    parser.add_argument('--toy_test', action='store_true')
    parser.add_argument('--separate_option_nets', action='store_true')
    parser.add_argument('--gumbel', action='store_true')
    parser.add_argument('--g_start_temp', type=float, default=1)
    parser.add_argument('--g_stop_temp', type=float, default=1)
    parser.add_argument('--num_categories', type=int, default=8)
    parser.add_argument('--shrink_micro_net', action='store_true')
    parser.add_argument('--shrink_loss_scale', type=float, default=1)

    parser.add_argument('--solution_length', type=tuple, default=(1, 2, 3, 4),
                        help='box world env solution_length, may be single number or tuple of options')
    parser.add_argument('--muzero', action='store_true')
    parser.add_argument('--muzero_scratch', action='store_true')
    parser.add_argument('--num_test', type=int, default=200)
    parser.add_argument('--test_every', type=float, default=60, help='number of minutes to test every, if false will not test')
    parser.add_argument('--save_every', type=float, default=180, help='number of minutes to save every, if false will not save')
    parser.add_argument('--neurosym', action='store_true')
    parser.add_argument('--cc_neurosym', action='store_true')
    parser.add_argument('--sv_options', action='store_true')
    parser.add_argument('--sv_options_net_fc', action='store_true')
    parser.add_argument('--dim', type=int, default=64, help='latent dim of relational net')
    parser.add_argument('--num_attn_blocks', type=int, default=2)
    parser.add_argument('--num_heads', type=int, default=4)
    parser.add_argument('--state_loss_weight', type=float, default=1.0)
    parser.add_argument('--cc_weight', type=float, default=1.0)
    parser.add_argument('--fake_cc_neurosym', action='store_true')
    parser.add_argument('--symbolic_sv', action='store_true')
    parser.add_argument('--micro_net2', action='store_true')
    parser.add_argument('--num_out', type=int, default=None)
    parser.add_argument('--check_ix', type=int, default=-1)
    parser.add_argument('--num_check', type=int, default=0)
    parser.add_argument('--relational_macro', action='store_true')

    params = parser.parse_args()

    if params.num_check > 0:
        neurosym.CHECK_IXS = [i+1 for i in range(params.num_check)]
    else:
        neurosym.CHECK_IXS = [params.check_ix]

    print(f"{neurosym.CHECK_IXS=}")

    featured_params = ['n', 'model', 'abstract_pen', 'fine_tune', 'muzero']

    utils.gpu_check()

    if not params.seed:
        seed = random.randint(0, 2**32 - 1)
        params.seed = seed

    random.seed(params.seed)
    torch.manual_seed(params.seed)

    # the parser parses as string tuple instead of int tuple
    params.solution_length = tuple(int(l) for l in params.solution_length)

    if not hasattr(params, 'batch_size'):
        if params.relational_micro or params.gumbel or params.shrink_micro_net:
            params.batch_size = 16
        elif params.neurosym:
            params.batch_size = 128
        else:
            params.batch_size = 32
        if params.ellis:  # more memory available!
            params.batch_size *= 2

    if params.cc_neurosym:
        params.model = 'cc'
        params.b = box_world.NUM_COLORS
        params.batch_size = max(1, int(params.batch_size / 2))
    if params.fake_cc_neurosym:
        params.b = box_world.NUM_COLORS

    if params.fine_tune and not params.load:
        print('WARNING: params.load = False, creating new model')
        # params.load = True

    if not hasattr(params, 'traj_updates'):
        params.traj_updates = 1E8 if (params.fine_tune or params.muzero or params.neurosym) else 1E7  # default: 1E7
    params.model_load_path = 'models/e14b78d01cc548239ffd57286e59e819.pt'
    params.gumbel_sched = make_gumbel_schedule_fn(params)
    params.device = torch.cuda.get_device_name(DEVICE) if torch.cuda.is_available() else 'cpu'

    if params.toy_test:
        # params.n = 100
        params.n = 1
        params.traj_updates = 1000
        params.test_every = 1
        params.save_every = False
        params.no_log = True
        params.num_test = 5

    if params.no_log:
        global mlflow
        mlflow = utils.NoMlflowRun()
    else:
        mlflow.set_experiment('Boxworld 3/22')

    if params.muzero:
        params.load = True

    with Timing('Completed training'):
        with mlflow.start_run():
            params.id = mlflow.active_run().info.run_id
            print(f"Starting run:\n{mlflow.active_run().info.run_id}")

            for p in featured_params:
                print(p.upper() + ': \t' + str(getattr(params, p)))
            print(f'{params=}')

            wandb.init(project="abstraction",
                       mode='disabled' if params.no_log else 'online',
                       config=vars(params))

            if params.muzero:
                net = make_net(params).to(DEVICE)
                data_net = net

                if params.muzero_scratch:
                    params.load = False
                    net = make_net(params).to(DEVICE)

                muzero.main(net.control_net, params, data_net=data_net.control_net)
            elif params.fine_tune:
                fine_tune(net.control_net, params)
            elif params.neurosym:
                neurosym_train(params)
            elif params.sv_options:
                sv_option_pred(params)
            else:
                net = make_net(params).to(DEVICE)
                learn_options(net, params)

            for p in featured_params:
                print(p.upper() + ': \t' + str(getattr(params, p)))


def neurosym_train(params):
    # seems like I have to do this outside of the function to get it to work?
    pyd.create_terms('X', 'Y', 'held_key', 'domino', 'action', 'neg_held_key', 'neg_domino')

    solution_length = (max(params.solution_length), )
    env = box_world.BoxWorldEnv(solution_length=solution_length, num_forward=(4, ))

    if params.symbolic_sv:
        data = neurosym.supervised_symbolic_state_abstraction_data(env, n=params.n, num_out=params.num_out)
        abs_data = neurosym.ListDataset(data)
        print(f'{len(abs_data)} examples')
        dataloader = DataLoader(abs_data, batch_size=params.batch_size, shuffle=True)

        if params.micro_net2:
            if params.num_out is None:
                net = MicroNet2(input_channels=box_world.NUM_ASCII, num_colors=box_world.NUM_COLORS).to(DEVICE)
            else:
                net = MicroNet3(input_channels=box_world.NUM_ASCII, num_colors=box_world.NUM_COLORS, num_out=params.num_out).to(DEVICE)
        else:
            C = box_world.NUM_COLORS
            out_dim = 2 * C * C
            net = RelationalDRLNet(input_channels=box_world.NUM_ASCII, out_dim=out_dim, d=128)
            net = nn.Sequential(net,
                                Rearrange('b (p C1 C2) -> b p C1 C2', p=2, C1=C, C2=C),
                                nn.Sigmoid(),
                                ).to(DEVICE)

        print(f"Net has {utils.num_params(net)} parameters")
        neurosym_symbolic_supervised_state_abstraction(dataloader, net, params)
    else:
        abs_data = neurosym.ListDataset(neurosym.world_model_data(env, n=params.n))
        dataloader = DataLoader(abs_data, batch_size=params.batch_size, shuffle=True)

        C = box_world.NUM_COLORS
        out_dim = 2 * C * C * 2
        net = RelationalDRLNet(input_channels=box_world.NUM_ASCII, out_dim=out_dim)
        net = nn.Sequential(net,
                            Rearrange('b (p C1 C2 two) -> b p C1 C2 two', p=2, C1=C, C2=C, two=2),
                            nn.LogSoftmax(dim=-1),
                            ).to(DEVICE)

        print(f"Net has {utils.num_params(net)} parameters")

        if params.sv_options_net_fc:
            options_net = neurosym.SVOptionNet(num_colors=box_world.NUM_COLORS,
                                               num_options=box_world.NUM_COLORS,
                                               hidden_dim=128,
                                               num_hidden=2).to(DEVICE)
        else:
            options_net = neurosym.SVOptionNet2(num_colors=box_world.NUM_COLORS,
                                                num_options=box_world.NUM_COLORS,
                                                num_heads=params.num_heads,
                                                hidden_dim=128).to(DEVICE)

        learn_neurosym_world_model(dataloader, net, options_net, neurosym.BW_WORLD_MODEL_PROGRAM,
                                   params)


def sv_option_pred(params):
    env = box_world.BoxWorldEnv()

    # dataset of (symbolic_tensorized_state, option) pairs
    dataset = neurosym.ListDataset(neurosym.option_sv_data(env, n=params.n))

    dataloader = DataLoader(dataset, batch_size=params.batch_size, shuffle=True)

    if params.sv_options_net_fc:
        net = neurosym.SVOptionNet(num_colors=box_world.NUM_COLORS,
                                   num_options=box_world.NUM_COLORS,
                                   hidden_dim=128,
                                   num_hidden=2).to(DEVICE)
    else:
        net = neurosym.SVOptionNet2(num_colors=box_world.NUM_COLORS,
                                    num_options=box_world.NUM_COLORS,
                                    num_heads=params.num_heads,
                                    hidden_dim=128).to(DEVICE)

    print(f"Net has {utils.num_params(net)} parameters")
    option_pred_train(dataloader, net, params)


def option_pred_train(dataloader: DataLoader, net, params):
    optimizer = torch.optim.Adam(net.parameters(), lr=params.lr)
    loss_fn = nn.CrossEntropyLoss(reduction='mean')
    net.train()

    updates = 0
    train_loss = 0

    while updates <= params.traj_updates:
        train_loss = 0

        num_right = 0
        for datum in dataloader:
            optimizer.zero_grad()

            datum = tuple([d.to(DEVICE) for d in datum])
            states, moves = datum
            B = states.shape[0]
            move_logits = net(states)
            assert_shape(move_logits, (B, box_world.NUM_COLORS))
            assert_shape(moves, (B, ))
            assert max(moves) <= box_world.NUM_COLORS - 1
            move_preds = torch.argmax(move_logits, dim=1)
            num_right += sum(move_preds == moves)
            loss = loss_fn(move_logits, moves)
            train_loss += loss.item()

            loss.backward()
            optimizer.step()

        acc = num_right / len(dataloader.dataset)
        updates += len(dataloader.dataset)
        wandb.log({'loss': train_loss,
                   'acc': acc})


def test():
    # make a fake cc neurosym HMM Net and a normal one
    # then compare their losses and such after different inferences




if __name__ == '__main__':
<<<<<<< HEAD
=======
    test()
>>>>>>> c69d29ea
    # boxworld_main()<|MERGE_RESOLUTION|>--- conflicted
+++ resolved
@@ -735,8 +735,5 @@
 
 
 if __name__ == '__main__':
-<<<<<<< HEAD
-=======
     test()
->>>>>>> c69d29ea
     # boxworld_main()