--- conflicted
+++ resolved
@@ -792,44 +792,19 @@
                    mode='disabled' if params.no_log else 'online',
                    config=vars(params))
 
-<<<<<<< HEAD
-            if params.muzero:
-                net = make_net(params).to(DEVICE)
-                data_net = net
-
-                if params.muzero_scratch:
-                    params.load = False
-                    net = make_net(params).to(DEVICE)
-
-                muzero.main(net.control_net, params, data_net=data_net.control_net)
-            elif params.sv_micro:
-                params.load = True
-                if params.model_load_path is None:
-                    params.model_load_path = 'models/0b31d27e41b3422aa9b51e304a04516d.pt'
-                net = make_net(params).to(DEVICE).control_net
-                assert isinstance(net, abstract.HeteroController)
-                sv_micro_train(params, net)
-            elif params.fine_tune:
-                net = make_net(params).to(DEVICE)
-                fine_tune_rnn(net.control_net, params)
-            elif params.neurosym:
-                neurosym_train(params)
-            elif params.sv_options:
-                sv_option_pred(params)
-            else:
-=======
         if params.muzero:
             net = make_net(params).to(DEVICE)
             data_net = net
 
             if params.muzero_scratch:
                 params.load = False
->>>>>>> 5f9cf75c
                 net = make_net(params).to(DEVICE)
 
             muzero.main(net.control_net, params, data_net=data_net.control_net)
         elif params.sv_micro:
             params.load = True
+            if params.model_load_path is None:
+                params.model_load_path = 'models/0b31d27e41b3422aa9b51e304a04516d.pt'
             net = make_net(params).to(DEVICE).control_net
             assert isinstance(net, abstract.HeteroController)
             sv_micro_train(params, net)
