--- conflicted
+++ resolved
@@ -40,24 +40,6 @@
 
         train_loss = 0
         start = time.time()
-<<<<<<< HEAD
-        with Timing('Completed epoch'):
-            for s_i_batch, actions_batch, lengths, masks in dataloader:
-                optimizer.zero_grad()
-
-                s_i_batch, actions_batch, masks = s_i_batch.to(DEVICE), actions_batch.to(DEVICE), masks.to(DEVICE)
-
-                loss = net(s_i_batch, actions_batch, lengths, masks)
-                train_loss += loss.item()
-
-                # reduce just like cross entropy so batch size doesn't affect LR
-                loss = loss / sum(lengths)
-                run['batch/loss'].log(loss.item())
-                run['batch/avg length'].log(sum(lengths) / len(lengths))
-                run['batch/mem'].log(utils.get_memory_usage())
-                loss.backward()
-                optimizer.step()
-=======
         for s_i_batch, actions_batch, lengths, masks in dataloader:
             optimizer.zero_grad()
             s_i_batch, actions_batch, masks = s_i_batch.to(DEVICE), actions_batch.to(DEVICE), masks.to(DEVICE)
@@ -72,7 +54,6 @@
             run['batch/mem'].log(utils.get_memory_usage())
             loss.backward()
             optimizer.step()
->>>>>>> d19646c1
 
         if params['test_every'] and epoch % params['test_every'] == 0:
             if net.b != 1:
