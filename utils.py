import torch
import torch.nn as nn
import os
import time
import mlflow

<<<<<<< HEAD
=======

>>>>>>> b420c875
DEVICE = torch.device("cuda:0" if torch.cuda.is_available() else "cpu")


def print_torch_device():
    if torch.cuda.is_available():
<<<<<<< HEAD
        print('Training on ' + torch.cuda.get_device_name(device))
=======
        print('Training on ' + torch.cuda.get_device_name(DEVICE))
>>>>>>> b420c875
    else:
        print('Training on CPU')


def save_mlflow_model(net: nn.Module, model_name='model'):
    mlflow.pytorch.log_model(net, model_name)
    print(f"Saved model for run\n{mlflow.active_run().info.run_id}",
          f"with name {model_name}")


def load_mlflow_model(run_id: str, model_name: str='model') -> nn.Module:
    model_uri = f"runs:/{run_id}/{model_name}"
    model = mlflow.pytorch.load_model(model_uri)
    print(f"Loaded model from run {run_id} with name {model_name}")
    return model


class Timing(object):
    def __init__(self, message):
        self.message = message

    def __enter__(self):
        self.start = time.time()
        return self

    def __exit__(self, type, value, traceback):
        dt = time.time() - self.start
        if isinstance(self.message, str):
            message = self.message
        elif callable(self.message):
            message = self.message(dt)
        else:
            raise ValueError("Timing message should be string function")
        print(f"{message} in {dt:.1f} seconds")


def assertEqual(a, b):
    assert a == b, f'a != b: a:{a}, b:{b}'


def num_params(model):
    return sum([torch.prod(torch.tensor(p.shape))
                for p in list(model.parameters())])


def save_model(model, path):
    path2 = next_unused_path(path)
    torch.save(model.state_dict(), path2)
    print('Saved model at ' + path2)


def load_model(model, path):
    model.load_state_dict(torch.load(path))
    print('Loaded model from ' + path)


def next_unused_path(path):
    last_dot = path.rindex('.')
    extension = path[last_dot:]
    file_name = path[:last_dot]

    i = 0
    while os.path.isfile(path):
        path = file_name + f"__{i}" + extension
        i += 1

    return path<|MERGE_RESOLUTION|>--- conflicted
+++ resolved
@@ -4,20 +4,13 @@
 import time
 import mlflow
 
-<<<<<<< HEAD
-=======
 
->>>>>>> b420c875
 DEVICE = torch.device("cuda:0" if torch.cuda.is_available() else "cpu")
 
 
 def print_torch_device():
     if torch.cuda.is_available():
-<<<<<<< HEAD
-        print('Training on ' + torch.cuda.get_device_name(device))
-=======
         print('Training on ' + torch.cuda.get_device_name(DEVICE))
->>>>>>> b420c875
     else:
         print('Training on CPU')
 
@@ -28,7 +21,7 @@
           f"with name {model_name}")
 
 
-def load_mlflow_model(run_id: str, model_name: str='model') -> nn.Module:
+def load_mlflow_model(run_id: str, model_name: str = 'model') -> nn.Module:
     model_uri = f"runs:/{run_id}/{model_name}"
     model = mlflow.pytorch.load_model(model_uri)
     print(f"Loaded model from run {run_id} with name {model_name}")
