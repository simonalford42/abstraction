from typing import List, Tuple, Callable
import numpy as np
import torch
import torch.nn.functional as F
from torch.utils.data import Dataset, DataLoader
from einops import rearrange
import utils
from utils import assert_equal, DEVICE
from torch.distributions import Categorical
import torch.nn as nn
import box_world as bw
import random
import wandb
import neurosym
import animate


STOP_IX = 0
CONTINUE_IX = 1 - STOP_IX
UNSOLVED_IX, SOLVED_IX = 0, 1


def eval_options_model_interactive(control_net, env, n=100, option='silent'):
    control_net.eval()
    num_solved = 0
    check_cc = hasattr(control_net, 'tau_net')
    check_solved = hasattr(control_net, 'solved_net')
    cc_losses = []
    correct_solved_preds = 0

    for i in range(n):
        env2 = env.copy()
        eval_options_model(control_net, env2, n=1, option='verbose')
        obs = env.reset()
        options_trace = obs
        option_map = {i: [] for i in range(control_net.b)}
        done, solved = False, False
        correct_solved_pred = True
        t = -1
        options = []
        moves_without_moving = 0
        prev_pos = (-1, -1)

        current_option = None
        tau_goal = None

        while not (done or solved):
            t += 1
            bw.render_obs(obs, pause=0.1)
            obs = bw.obs_to_tensor(obs)
            obs = obs.to(DEVICE)
            # (b, a), (b, 2), (b, ), (2, )
            action_logps, stop_logps, start_logps, solved_logits = control_net.eval_obs(obs)

            if check_solved:
                is_solved_pred = torch.argmax(solved_logits) == SOLVED_IX
                # if verbose:
                #     print(f'solved prob: {torch.exp(solved_logits[SOLVED_IX])}')
                #     print(f'is_solved_pred: {is_solved_pred}')
                if is_solved_pred:
                    correct_solved_pred = False

            if current_option is not None:
                stop = Categorical(logits=stop_logps[current_option]).sample().item()
            new_option = current_option is None or stop == STOP_IX
            if new_option:
                if check_cc:
                    tau = control_net.tau_embed(obs)
                if current_option is not None:
                    if check_cc:
                        cc_loss = ((tau_goal - tau)**2).sum()
                        print(f'cc_loss: {cc_loss}')
                        cc_losses.append(cc_loss.item())
                    options_trace[prev_pos] = 'e'
                print(f'Choose new option b; start probs = {torch.exp(start_logps)}')
                b = int(input('b='))
                # current_option = Categorical(logits=start_logps).sample().item()
                current_option = b
                option_start_s = obs
                if check_cc:
                    tau_goal = control_net.macro_transition(tau, current_option)
            else:
                # dont overwrite red dot
                if options_trace[prev_pos] != 'e':
                    options_trace[prev_pos] = 'm'

            options.append(current_option)

            a = Categorical(logits=action_logps[current_option]).sample().item()
            option_map[current_option].append(a)

            obs, rew, done, info = env.step(a)
            solved = env.solved

            pos = bw.player_pos(obs)
            if prev_pos == pos:
                moves_without_moving += 1
            else:
                moves_without_moving = 0
                prev_pos = pos
            if moves_without_moving >= 5:
                done = True

        if solved:
            obs = bw.obs_to_tensor(obs)
            obs = obs.to(DEVICE)

            if check_solved:
                # check that we predicted that we solved
                _, _, _, solved_logits = control_net.eval_obs(obs)
                is_solved_pred = torch.argmax(solved_logits) == SOLVED_IX

                if not is_solved_pred:
                    correct_solved_pred = False
                else:
                    if correct_solved_pred:
                        correct_solved_preds += 1

            # add cc loss from last action.
            if check_cc:
                tau = control_net.tau_embed(obs)
                cc_loss = ((tau_goal - tau)**2).sum()
                cc_losses.append(cc_loss.item())
            num_solved += 1

    if check_cc:
        cc_loss_avg = sum(cc_losses) / len(cc_losses)
    # if check_solved:
        # solved_acc = 0 if not num_solved else correct_solved_preds / num_solved
        # print(f'Correct solved pred: {solved_acc:.2f}')

    control_net.train()
    if check_cc:
        print(f'Solved {num_solved}/{n} episodes, CC loss avg = {cc_loss_avg}')
    else:
        print(f'Solved {num_solved}/{n} episodes')
    return num_solved / n


def eval_options_model2(control_net, env, n=100, argmax=True):
    """
    control_net needs to have fn eval_obs that takes in a single observation,
    and outputs tuple of:
        (b, a) action logps
j       (b, 2) stop logps
        (b, ) start logps

    """
    control_net.eval()
    num_solved = 0

    def get_choice(logits, argmax=False):
        if argmax:
            return torch.argmax(logits).item()
        else:
            return Categorical(logits=logits).sample().item()

    for i in range(n):
        obs = env.reset()
        done, solved = False, False
        t = -1
        moves_without_moving = 0
        prev_pos = (-1, -1)

        current_option = None

        while not (done or solved):
            t += 1
            obs = bw.obs_to_tensor(obs).to(DEVICE)
            # (b, a), (b, 2), (b, ), (2, )
            action_logps, stop_logps, start_logps, _ = control_net.eval_obs(obs)

            if current_option is not None:
                stop = get_choice(stop_logps[current_option], argmax=argmax)

            new_option = current_option is None or stop == STOP_IX
            if new_option:
                current_option = get_choice(start_logps, argmax=argmax)

            a = get_choice(action_logps[current_option], argmax=argmax)

            obs, rew, done, info = env.step(a)
            solved = env.solved

            pos = bw.player_pos(obs)

            if prev_pos == pos:
                moves_without_moving += 1
            else:
                moves_without_moving = 0
                prev_pos = pos

            done = done or moves_without_moving >= 5

        if solved:
            num_solved += 1

    control_net.train()
    print(f'Solved {num_solved}/{n} episodes')

    return num_solved / n


def eval_options_model(control_net, env, n=100, render=False, run=None, epoch=None, argmax=True, symbolic_print=False):
    """
    control_net needs to have fn eval_obs that takes in a single observation,
    and outputs tuple of:
        (b, a) action logps
j       (b, 2) stop logps
        (b, ) start logps

    """
    control_net.eval()
    num_solved = 0
    check_cc = hasattr(control_net, 'tau_net')
    check_solved = hasattr(control_net, 'solved_net')
    cc_losses = []
    correct_solved_preds = 0

    for i in range(n):
        video_obss = []
        obs = env.reset()
        if run and i < 10:
            run[f'test/epoch {epoch}/obs'].log(bw.obs_figure(obs), name='obs')
        options_trace = obs
        option_map = {i: [] for i in range(control_net.b)}
        done, solved = False, False
        correct_solved_pred = True
        t = -1
        options = []
        moves_without_moving = 0
        prev_pos = (-1, -1)

        current_option = None
        tau_goal = None

        while not (done or solved):
            t += 1
            tensor_obs = bw.obs_to_tensor(obs).to(DEVICE)
            # (b, a), (b, 2), (b, ), (2, )
            action_logps, stop_logps, start_logps, solved_logits = control_net.eval_obs(tensor_obs)

            if check_solved:
                is_solved_pred = torch.argmax(solved_logits) == SOLVED_IX
                if is_solved_pred:
                    correct_solved_pred = False

            if current_option is not None:
                if argmax:
                    stop = torch.argmax(stop_logps[current_option]).item()
                else:
                    stop = Categorical(logits=stop_logps[current_option]).sample().item()
            new_option = current_option is None or stop == STOP_IX
            if new_option:
                if check_cc:
                    tau = control_net.tau_embed(tensor_obs)
                if current_option is not None:
                    if check_cc:
                        cc_loss = ((tau_goal - tau)**2).sum()
                        cc_losses.append(cc_loss.item())
                    options_trace[prev_pos] = 'e'
                if argmax:
                    current_option = torch.argmax(start_logps).item()
                else:
                    current_option = Categorical(logits=start_logps).sample().item()
                option_start_s = tensor_obs
                if check_cc:
                    tau_goal = control_net.macro_transition(tau, current_option)
            else:
                # dont overwrite red dot
                if options_trace[prev_pos] != 'e':
                    options_trace[prev_pos] = 'm'

            if symbolic_print and new_option:
                tau = control_net.tau_embed(tensor_obs)
                tau = rearrange(tau, '(p c1 c2 two) -> p c1 c2 two', p=2, c1=bw.NUM_COLORS, c2=bw.NUM_COLORS, two=2)
                tau = tau[:, :, :, neurosym.STATE_EMBED_TRUE_IX]
                held_keys, dominos = neurosym.parse_symbolic_tensor2(tau)
                held_keys = [(k, p) for (k, p) in held_keys if p > 1E-5]
                dominos = [(k, p) for (k, p) in dominos if p > 1E-5]
                held_keys = [f'{k}: {p:.7f}' for (k, p) in held_keys]
                dominos = [f'{k}: {p:.7f}' for (k, p) in dominos]
                print(held_keys[:min(3, len(held_keys))], dominos[:min(5, len(dominos))])

            options.append(current_option)

            if argmax:
                a = torch.argmax(action_logps[current_option]).item()
            else:
                a = Categorical(logits=action_logps[current_option]).sample().item()
            option_map[current_option].append(a)

            prev_obs = obs
            obs, rew, done, info = env.step(a)
            solved = env.solved

            pos = bw.player_pos(obs)
            if prev_pos == pos:
                moves_without_moving += 1
            else:
                moves_without_moving = 0
                prev_pos = pos
            if moves_without_moving >= 5:
                done = True

            if render:
                if new_option:
                    title = f'Starting new option: {current_option}'
                    # pause = 1.6
                    pause = 1.0
                    bw.render_obs(prev_obs, title=title, pause=pause)
                    video_obss.append((prev_obs, title, pause))

                title = f'Executing option {current_option}'
                # pause = 0.2
                pause = 0.05
                option_map[current_option].append((obs, title, pause))
                bw.render_obs(obs, title=title, pause=pause)
                video_obss.append((obs, title, pause))

        if render:
            if solved:
                title = 'Solved episode'
            else:
                title = 'Episode terminated (did not solve)'
            # bw.render_obs(obs, title=title, pause=1)
            video_obss.append((obs, title, 2))
            # animate.save_video(video_obss, f'new_video{i}')

        if solved:
            obs = bw.obs_to_tensor(obs)
            obs = obs.to(DEVICE)

            if check_solved:
                # check that we predicted that we solved
                _, _, _, solved_logits = control_net.eval_obs(obs)
                is_solved_pred = torch.argmax(solved_logits) == SOLVED_IX

                if not is_solved_pred:
                    correct_solved_pred = False
                else:
                    if correct_solved_pred:
                        correct_solved_preds += 1

            # add cc loss from last action.
            if check_cc:
                tau = control_net.tau_embed(obs)
                cc_loss = ((tau_goal - tau)**2).sum()
                cc_losses.append(cc_loss.item())
            num_solved += 1

        if run and i < 10:
            run[f'test/epoch {epoch}/obs'].log(bw.obs_figure(options_trace),
                                               name='orange=new option')

    if check_cc and len(cc_losses) > 0:
        cc_loss_avg = sum(cc_losses) / len(cc_losses)
        if run:
            run[f'test/cc loss avg'].log(cc_loss_avg)
    if check_solved:
        solved_acc = 0 if not num_solved else correct_solved_preds / num_solved
        if run:
            run[f'test/solved pred acc'].log(solved_acc)

    control_net.train()
    if check_cc and len(cc_losses) > 0:
        print(f'Solved {num_solved}/{n} episodes, CC loss avg = {cc_loss_avg}')
    else:
        print(f'Solved {num_solved}/{n} episodes')
    return num_solved / n


def eval_model(net, env, n=100, renderer: Callable = None):
    """
    renderer is a callable that takes in obs.
    """
    net.eval()
    num_solved = 0

    for i in range(n):
        obs = env.reset()
        done, solved = False, False
        t = 0

        while not (done or solved):
            t += 1
            if renderer is not None:
                renderer(obs)
            obs = bw.obs_to_tensor(obs)
            obs = obs.to(DEVICE)
            action_logps, _, _ = net.eval_obs(obs)
            action_logps = action_logps[0]
            a = Categorical(logits=action_logps).sample().item()
            obs, rew, done, info = env.step(a)
            solved = env.solved

        if solved:
            num_solved += 1

    print(f'Solved {num_solved}/{n} episodes')
    net.train()
    return num_solved/n


def latent_traj_collate(batch: List[Tuple[torch.Tensor, torch.Tensor, torch.Tensor]]):
    '''
    takes (states, options, solveds) as input
    states can be either abstract or microscopic.

    for a trajectory with t_i of shape (T + 1, t) and b_i of shape (T, ),

    mask is a (max_T_plus_one, ) vector with mask[0:T+1] = 1

    Note that this is different from traj_collate
    '''
    # NOTE: different lengths
    lengths = torch.tensor([len(states) for states, _, _ in batch])
    max_T_plus_one = max(lengths)
    states_batch = []
    options_batch = []
    solveds_batch = []
    masks = []
    for states, options, solved in batch:
        T_plus_one, *s = states.shape
        to_add = max_T_plus_one - T_plus_one
        states2 = torch.cat((states, torch.zeros((to_add, *s))))
        options2 = torch.cat((options, torch.zeros(to_add, dtype=int)))
        # NOTE: different masking from traj_collate!!!
        mask = torch.zeros(max_T_plus_one, dtype=int)
        mask[:T_plus_one] = 1
        masks.append(mask)
        assert_equal(states2.shape, (max_T_plus_one, *s))
        assert_equal(options2.shape, (max_T_plus_one - 1, ))
        assert_equal(mask.shape, (max_T_plus_one, ))
        states_batch.append(states2)
        options_batch.append(options2)

        solveds = torch.zeros(max_T_plus_one, dtype=int)
        solveds[T_plus_one - 1] = solved
        solveds_batch.append(solveds)

    return torch.stack(states_batch), torch.stack(options_batch), torch.stack(solveds_batch), lengths, torch.stack(masks)


def traj_collate(batch: List[Tuple[torch.Tensor, torch.Tensor, int]]):
    """
    batch is a list of (states, moves, length, masks) tuples.
    """
    max_T = max([length for _, _, length in batch])
    # max_T = MAX_LEN
    states_batch = []
    moves_batch = []
    lengths = []
    masks = []
    for states, moves, length in batch:
        _, *s = states.shape
        T = moves.shape[0]
        to_add = max_T - T
        states2 = torch.cat((states, torch.zeros((to_add, *s))))
        moves2 = torch.cat((moves, torch.zeros(to_add, dtype=int)))
        assert_equal(states2.shape, (max_T + 1, *s))
        assert_equal(moves2.shape, (max_T, ))
        states_batch.append(states2)
        moves_batch.append(moves2)
        lengths.append(length)
        mask = torch.zeros(max_T, dtype=int)
        mask[:T] = 1
        masks.append(mask)

    return torch.stack(states_batch), torch.stack(moves_batch), torch.tensor(lengths), torch.stack(masks)


def bw_dataloader(env: bw.BoxWorldEnv, n: int, traj: bool = True, batch_size: int = 256):
    data = BoxWorldDataset(env, n, traj)
    if traj:
        return DataLoader(data, batch_size=batch_size, shuffle=not traj, collate_fn=traj_collate)
    else:
        return DataLoader(data, batch_size=batch_size, shuffle=not traj)


def calc_latents(dataloader, control_net):
    all_t_i, all_b_i = [], []

    for s_i_batch, actions_batch, lengths, masks in dataloader:
        s_i_batch, actions_batch, lengths, masks = s_i_batch.to(DEVICE), actions_batch.to(DEVICE), lengths.to(DEVICE), masks.to(DEVICE)
        # (B, max_T+1, b, n), (B, max_T+1, b, 2), (B, max_T+1, b), (B, max_T+1, max_T+1, b), (B, max_T+1, 2)
        action_logps, stop_logps, start_logps, causal_pens, solved, traj_t_i = control_net(s_i_batch, batched=True, tau_noise=False)
        for batch_ix, length in enumerate(lengths):
            i = 0
            t_i = []
            b_i = []
            current_option = None
            while i < length - 1:
                if current_option is not None:
                    stop = Categorical(logits=stop_logps[batch_ix, i, current_option]).sample().item()
                if current_option is None or stop == STOP_IX:
                    current_option = Categorical(logits=start_logps[batch_ix, i]).sample().item()
                    b_i.append(current_option)
                    t_i.append(traj_t_i[batch_ix, i])
                i += 1
            # stop at end
            t_i.append(traj_t_i[batch_ix, length-1])
            all_t_i.append(torch.stack(t_i).cpu())
            all_b_i.append(torch.tensor(b_i).cpu())

    return all_t_i, all_b_i


def gen_planning_data(env, n, control_net, tau_precompute=False):
    all_states = []
    all_options = []
    all_solveds = []

    env = env.copy()
    total = 0
    with torch.no_grad():
        while total < n:
            env.reset()

            control_net.eval()

            out_dict = greedy_solve(env.copy(), control_net, argmax=True, render=False)
            solved = out_dict['solved']
            options = out_dict['options']
            states_between_options = out_dict['states_between_options']

            control_net.train()

            # if not solved:
            #     continue

            total += 1

            states = torch.stack(states_between_options)
            if tau_precompute:
                states = control_net.tau_net(states)

            # move back to cpu so collation is ready
            states = states.cpu()
            all_states.append(states)
            all_options.append(torch.tensor(options))
            all_solveds.append(torch.tensor(int(solved)))

    return all_states, all_options, all_solveds


class PlanningDataset(Dataset):
    def __init__(self, env, control_net: nn.Module, n, tau_precompute=False):
        states, options, solveds = gen_planning_data(env, n, control_net, tau_precompute)

        states, options, solveds = zip(*sorted(zip(states, options, solveds),
                                               key=lambda t: t[0].shape[0]))
        self.states, self.options, self.solveds = [list(x) for x in [states, options, solveds]]

        self.max_T = max(len(options) for options in self.options)

    def __len__(self):
        return len(self.states)

    def __getitem__(self, ix):
        return self.states[ix], self.options[ix], self.solveds[ix]

    def shuffle(self, batch_size):
        """
        Shuffle trajs which share the same length, while still keeping the overall order the same.
        Then shuffles among the batches, so that the order in which lengths are encountered differs.
        """
        ixs = list(range(len(self.states)))
        random.shuffle(ixs)
        self.states[:] = [self.states[i] for i in ixs]
        self.options[:] = [self.options[i] for i in ixs]
        self.solveds[:] = [self.solveds[i] for i in ixs]
        self.states[:], self.options[:], self.solveds[:] = zip(*sorted(zip(self.states, self.options, self.solveds),
                                                                       key=lambda t: t[0].shape[0]))
        self.states, self.options, self.solveds = [list(x) for x in [self.states, self.options, self.solveds]]

        # keep the last batch at the end
        n = len(self.states)
        n = n - (n % batch_size)
        ixs = list(range(n))
        blocks = [ixs[i:i + batch_size] for i in range(0, n, batch_size)]
        random.shuffle(blocks)
        ixs = [b for bs in blocks for b in bs]
        assert_equal(len(ixs), n)
        self.states[:n] = [self.states[i] for i in ixs]
        self.options[:n] = [self.options[i] for i in ixs]
        self.solveds[:n] = [self.solveds[i] for i in ixs]


class BoxWorldDataset(Dataset):
    def __init__(self, env: bw.BoxWorldEnv, n: int, traj: bool = True, shuffle: bool = True, random_goal: bool = False):
        """
        If traj is true, spits out a trajectory and its actions.
        Otherwise, spits out a single state and its action.
        """
        # all in memory
        # list of (states, moves) tuple
        self.data: List[Tuple[List, List]] = [bw.generate_traj(env) for i in range(n)]
        if random_goal:
            for traj in self.data:
                randomize_goal_color_in_place(traj)

        # states, moves = self.data[0]
        # self.data = [(states[0:2], moves[0:1])]
        self.traj = traj

        # ignore last state
        self.states = [bw.obs_to_tensor(s)
                       for states, _ in self.data for s in states[:-1]]
        self.moves = [torch.tensor(m) for _, moves in self.data for m in moves]
        assert_equal(len(self.states), len(self.moves))

        self.traj_states = [torch.stack([bw.obs_to_tensor(s) for s in states]) for states, _ in self.data]
        self.traj_moves = [torch.stack([torch.tensor(m) for m in moves]) for _, moves in self.data]

        if shuffle:
            self.traj_states, self.traj_moves = zip(*sorted(zip(self.traj_states, self.traj_moves),
                                                            key=lambda t: t[0].shape[0]))
            self.traj_states, self.traj_moves = list(self.traj_states), list(self.traj_moves)
        assert_equal([m.shape[0] + 1 for m in self.traj_moves], [ts.shape[0] for ts in self.traj_states])

    def __len__(self):
        if self.traj:
            return len(self.traj_states)
        else:
            return len(self.states)

    def __getitem__(self, i):
        if self.traj:
            return self.traj_states[i], self.traj_moves[i], len(self.traj_moves[i])
        else:
            return self.states[i], self.moves[i]

    def shuffle(self, batch_size):
        """
        Shuffle trajs which share the same length, while still keeping the overall order the same.
        Then shuffles among the batches, so that the order in which lengths are encountered differs.
        """
        ixs = list(range(len(self.traj_states)))
        random.shuffle(ixs)
        self.traj_states[:] = [self.traj_states[i] for i in ixs]
        self.traj_moves[:] = [self.traj_moves[i] for i in ixs]
        self.traj_states[:], self.traj_moves[:] = zip(*sorted(zip(self.traj_states, self.traj_moves),
                                                      key=lambda t: t[0].shape[0]))
        self.traj_states, self.traj_moves = list(self.traj_states), list(self.traj_moves)

        # keep the last batch at the end
        n = len(self.traj_states)
        n = n - (n % batch_size)
        ixs = list(range(n))
        blocks = [ixs[i:i + batch_size] for i in range(0, n, batch_size)]
        random.shuffle(blocks)
        ixs = [b for bs in blocks for b in bs]
        assert_equal(len(ixs), n)
        self.traj_states[:n] = [self.traj_states[i] for i in ixs]
        self.traj_moves[:n] = [self.traj_moves[i] for i in ixs]


<<<<<<< HEAD
def greedy_solve(env, control_net, render=False, macro=False, argmax=True):
=======
def randomize_goal_color_in_place(traj):
    '''
    switches the goal color from * to a random color not present.
    in place update. returns nothing.
    '''
    # traj: Tuple[List, List] of states, moves
    states, moves = traj
    state0 = states[0]

    # locked colors are uppercase, so do some preprocessing
    colors_present = ''.join([c for row in state0 for c in row]).lower()
    color_options = [c for c in bw.COLORS if c not in colors_present]

    new_goal_color = random.choice(color_options)

    def update(state):
        # swap to new goal color
        state[state == bw.GOAL_COLOR] = new_goal_color
        # mark the goal color on top right border square.
        state[0,-1] = new_goal_color

    for s in states:
        update(s)


def full_sample_solve(env, control_net, render=False, macro=False, argmax=True):
>>>>>>> 265be74b
    """
    macro: use macro transition model to base next option from previous trnasition prediction, to test abstract transition model.
    argmax: select options, actions, etc by argmax not by sampling.
    """
    control_net.eval()

    obs = env.obs

    options_trace = obs  # as we move, we color over squares in this where we moved, to render later
    done, solved = False, False
    option_at_step_i = []  # option at step i
    options = []
    moves_without_moving = 0
    prev_pos = (-1, -1)
    op_new_tau = None
    # op_new_tau_solved_prob = None
    moves = []
    states_between_options = []
    states_for_each_option = []
    moves_for_each_option = []
    option_states = []
    option_moves = []

    current_option = None

    while not (done or solved):
        obs = bw.obs_to_tensor(obs).to(DEVICE)
        # (b, a), (b, 2), (b, ), (2, )
        action_logps, stop_logps, start_logps, solved_logits = control_net.eval_obs(obs)

        if current_option is not None:
            if argmax:
                stop = torch.argmax(stop_logps[current_option]).item()
            else:
                stop = Categorical(logits=stop_logps[current_option]).sample().item()
        new_option = current_option is None or stop == STOP_IX
        if new_option:
            if current_option is not None:
                states_for_each_option.append(option_states)
                moves_for_each_option.append(option_moves)
                option_states = []
                option_moves = []

            states_between_options.append(obs)  # starts out empty, adds before each option, then adds final at end
            if current_option is not None and macro:
                start_logps = control_net.macro_policy_net(op_new_tau.unsqueeze(0))[0]

            tau = control_net.tau_embed(obs)
            if macro and op_new_tau is not None:
                tau = op_new_tau

            if current_option is not None:
                # causal_consistency = ((tau - op_new_tau)**2).sum()
                # print(f'causal_consistency: {causal_consistency}')
                options_trace[prev_pos] = 'e'

            if argmax:
                current_option = torch.argmax(start_logps).item()
            else:
                current_option = Categorical(logits=start_logps).sample().item()

            op_start_logps, op_new_taus, op_solved_logps = control_net.eval_abstract_policy(tau)
            op_new_tau = op_new_taus[current_option]
            # op_new_tau_solved_prob = torch.exp(op_solved_logps[current_option, SOLVED_IX])
            # print(f'solved prob from option: {op_new_tau_solved_prob}')
            options.append(current_option)
        else:
            # dont overwrite 'new option' dot from earlier
            if options_trace[prev_pos] != 'e':
                options_trace[prev_pos] = 'm'

        option_at_step_i.append(current_option)

        if argmax:
            a = torch.argmax(action_logps[current_option]).item()
        else:
            a = Categorical(logits=action_logps[current_option]).sample().item()
        moves.append(a)

        option_moves.append(a)
        option_states.append(obs)

        obs, rew, done, _ = env.step(a)

        if render:
            title = f'option={current_option}'
            pause = 0.5 if new_option else 0.01
            if new_option:
                title += f' (new option = {current_option})'
            bw.render_obs(obs, title=title, pause=pause)

        solved = env.solved

        pos = bw.player_pos(obs)
        if prev_pos == pos:
            moves_without_moving += 1
        else:
            moves_without_moving = 0
            prev_pos = pos
        if moves_without_moving >= 5:
            done = True

    if render:
        bw.render_obs(obs, title=f'{solved=}', pause=1 if solved else 3)

    obs = bw.obs_to_tensor(obs).to(DEVICE)
    states_between_options.append(obs)

    states_for_each_option.append(option_states)
    moves_for_each_option.append(option_moves)

    # if solved:
    #     check that we predicted that we solved
    #     _, _, _, solved_logits = control_net.eval_obs(obs)
    #     print(f'END solved prob: {torch.exp(solved_logits[SOLVED_IX])}')

    assert len(options) == len(states_for_each_option)
    control_net.train()

    return {'solved': solved,
            'options': options,
            'states_between_options': states_between_options,
            'states_for_each_option': states_for_each_option,
            'moves_for_each_option': moves_for_each_option}


class ListDataset(Dataset):
    '''
    Generic Dataset class for data stored in a list.
    '''
    def __init__(self, lst):
        self.lst = lst

    def __len__(self):
        return len(self.lst)

    def __getitem__(self, idx):
        return self.lst[idx]


def sv_micro_data(n, typ='full_traj', control_net=None):
    '''
    typ: 'full_traj', 'from_model', 'ground_truth'

    full_traj: as if the low level model has to solve the whole task on its own.
    from model: as if the low level model has to solve what it already did in the learned model.
    ground truth: ground truth options.

    '''

    env = bw.BoxWorldEnv()
    if typ == 'full_traj':
        # get list of (state, action) pairs from n trajectories
        data = BoxWorldDataset(env, n=n, traj=False)
        states, moves = data.states, data.moves
        options = [0] * len(states)
    elif typ == 'from_model':

        states, moves, options = [], [], []
        num_solved = 0
        for i in range(n):
            env.reset()
            out_dict = greedy_solve(env, control_net)
            states_for_each_option = out_dict['states_for_each_option']
            moves_for_each_option = out_dict['moves_for_each_option']
            options1 = out_dict['options']
            num_solved += out_dict['solved']
            assert len(options1) == len(moves_for_each_option)
            for option_states, option_moves, option in zip(states_for_each_option, moves_for_each_option, options1):
                states.extend(option_states)
                moves.extend(option_moves)
                options.extend([option] * len(option_moves))
        print(f"Solved {num_solved}/{n} for data creation")

    else:
        assert typ == 'ground_truth'
        states, moves, options = [], [], []
        for i in range(n):
            traj_states, traj_moves, traj_options = bw.generate_traj_with_options(env)
            traj_states = [bw.obs_to_tensor(s).to(DEVICE) for s in traj_states]
            states.extend(traj_states)
            moves.extend(traj_moves)
            options.extend(traj_options)

    return ListDataset(list(zip(states, moves, options)))<|MERGE_RESOLUTION|>--- conflicted
+++ resolved
@@ -656,9 +656,6 @@
         self.traj_moves[:n] = [self.traj_moves[i] for i in ixs]
 
 
-<<<<<<< HEAD
-def greedy_solve(env, control_net, render=False, macro=False, argmax=True):
-=======
 def randomize_goal_color_in_place(traj):
     '''
     switches the goal color from * to a random color not present.
@@ -684,8 +681,7 @@
         update(s)
 
 
-def full_sample_solve(env, control_net, render=False, macro=False, argmax=True):
->>>>>>> 265be74b
+def greedy_solve(env, control_net, render=False, macro=False, argmax=True):
     """
     macro: use macro transition model to base next option from previous trnasition prediction, to test abstract transition model.
     argmax: select options, actions, etc by argmax not by sampling.
