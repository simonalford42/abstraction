--- conflicted
+++ resolved
@@ -593,11 +593,6 @@
         # all in memory
         # list of (states, moves) tuple
         self.data: List[Tuple[List, List]] = [bw.generate_traj(env) for i in range(n)]
-<<<<<<< HEAD
-        if random_goal:
-            self.data = [randomize_goal_color(traj) for traj in self.data]
-=======
->>>>>>> bac58145
 
         # states, moves = self.data[0]
         # self.data = [(states[0:2], moves[0:1])]
@@ -655,39 +650,7 @@
         self.traj_moves[:n] = [self.traj_moves[i] for i in ixs]
 
 
-<<<<<<< HEAD
-def randomize_goal_color(traj):
-    '''
-    switches the goal color from * to a random color not present.
-    returns new list.
-    '''
-    # traj: Tuple[List, List] of states, moves
-    states, moves = traj
-    state0 = states[0]
-
-    # locked colors are uppercase, so do some preprocessing
-    colors_present = ''.join([c for row in state0 for c in row]).lower()
-    color_options = [c for c in bw.COLORS if c not in colors_present]
-
-    # new_goal_color = random.choice(color_options)
-    new_goal_color = color_options[0]
-
-    def update(state):
-        new_state = state.copy()
-        # swap to new goal color
-        new_state[new_state == bw.GOAL_COLOR] = new_goal_color
-        # mark the goal color on top right border square.
-        new_state[0,-1] = new_goal_color
-        return new_state
-
-    new_states = [update(s) for s in states]
-    return new_states, moves
-
-
-def full_sample_solve(env, control_net, render=False, macro=False, argmax=True):
-=======
 def greedy_solve(env, control_net, render=False, macro=False, argmax=True):
->>>>>>> bac58145
     """
     macro: use macro transition model to base next option from previous trnasition prediction, to test abstract transition model.
     argmax: select options, actions, etc by argmax not by sampling.
@@ -876,16 +839,4 @@
 
 
 if __name__ == '__main__':
-    env = bw.BoxWorldEnv()
-    trajs = [bw.generate_traj(env) for _ in range(10)]
-    for traj in trajs:
-        states, moves = traj
-
-        def render(states):
-            bw.render_obs(states[0], pause=1)
-            for state in states[1:]:
-                bw.render_obs(state, pause=0.1)
-
-        render(states)
-        randomize_goal_color_in_place(traj)
-        render(states)+    pass